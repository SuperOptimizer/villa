############
# GUI Apps #
############
if(VC_BUILD_GUI)
add_subdirectory(Canny)

add_subdirectory(Projection)

add_subdirectory(VC3D)
add_subdirectory(VC)

## Volume Server ##
add_executable(vc_volume_server
    src/VolumeServerApp.cpp
    src/VolumeServer.cpp
    include/vc/apps/server/VolumeServer.hpp
    include/vc/apps/server/VolumeProtocol.hpp)
set_target_properties(vc_volume_server PROPERTIES
    AUTOMOC on
)
target_link_libraries(vc_volume_server
    VC::app_support
    VC::core
    Boost::program_options
    ${VC_FS_LIB}
    Qt6::Network
)
target_include_directories(vc_volume_server PUBLIC
    $<BUILD_INTERFACE:${CMAKE_CURRENT_SOURCE_DIR}/include>
)

## Volume Client ##
add_executable(vc_volume_client
    src/VolumeClientApp.cpp
    src/VolumeClient.cpp
    include/vc/apps/server/VolumeClient.hpp
    include/vc/apps/server/VolumeProtocol.hpp)
set_target_properties(vc_volume_client PROPERTIES
    AUTOMOC on
)
target_link_libraries(vc_volume_client
    VC::app_support
    VC::core
    Boost::program_options
    ${VC_FS_LIB}
    Qt6::Network
)
target_include_directories(vc_volume_client PUBLIC
    $<BUILD_INTERFACE:${CMAKE_CURRENT_SOURCE_DIR}/include>
)
endif()

#################
# CMD Line Apps #
#################

## Mesher ##
add_executable(vc_mesher src/Mesher.cpp)
target_link_libraries(vc_mesher
    VC::core
    VC::meshing
    ${VC_FS_LIB}
    Boost::program_options
)

## Packager ##
add_executable(vc_packager src/Packager.cpp src/SliceImage.cpp)
target_link_libraries(vc_packager
    VC::core
    VC::app_support
    ${VC_FS_LIB}
    Boost::program_options
)
target_include_directories(vc_packager PUBLIC
    $<BUILD_INTERFACE:${CMAKE_CURRENT_SOURCE_DIR}/include>
)

## Segment ##
add_executable(vc_segment src/Segment.cpp)
target_link_libraries(vc_segment
    VC::app_support
    VC::core
    VC::segmentation
    VC::meshing
    Boost::program_options
)

## Rendering ##
add_executable(vc_render src/Render.cpp)
target_link_libraries(vc_render
    VC::app_support
    VC::core
    VC::graph
    ${VC_FS_LIB}
    Boost::program_options
)

## Render from PPM
add_executable(vc_render_from_ppm src/RenderFromPPM.cpp src/RenderTexturing.cpp)
target_link_libraries(vc_render_from_ppm
    VC::core
    VC::texturing
    VC::meshing
    VC::app_support
    ${VC_FS_LIB}
    Boost::program_options
)
target_include_directories(vc_render_from_ppm PUBLIC
    $<BUILD_INTERFACE:${CMAKE_CURRENT_SOURCE_DIR}/include>
)

## PPM Generator
add_executable(vc_generate_ppm src/GeneratePPM.cpp)
target_link_libraries(vc_generate_ppm
    VC::app_support
    VC::core
    VC::meshing
    VC::texturing
    ${VC_FS_LIB}
)

## Layers from PPM
add_executable(vc_layers_from_ppm src/LayerFromPPM.cpp)
target_link_libraries(vc_layers_from_ppm
    VC::app_support
    VC::core
    VC::texturing
    ${VC_FS_LIB}
    Boost::program_options
)

## Metadata Editor ##
add_executable(vc_metaedit src/Metadata.cpp)
target_link_libraries(vc_metaedit
    VC::core
    Boost::program_options
    ${VC_FS_LIB}
)

## Project Mesh ##
add_executable(vc_project_mesh src/ProjectMesh.cpp)
target_link_libraries(vc_project_mesh
    VC::core
    VC::texturing
    Boost::program_options
    ITKIOTransformBase
    ITKIOTransformHDF5
    ITKIOTransformInsightLegacy
    ITKIOTransformMatlab
)

## VolPkg Explorer ##
add_executable(vc_volpkg_explorer src/VolPkgExplorer.cpp)
target_link_libraries(vc_volpkg_explorer
    VC::core
    VC::graph
    Boost::program_options
    ${VC_FS_LIB}
)

## vc_imgtozarr ##
add_executable(vc_imgtozarr src/ImgToZarr.cpp)
target_link_libraries(vc_imgtozarr
    nlohmann_json::nlohmann_json
    z5
    opencv_highgui
    JPEGXL::jxl
    JPEGXL::jxl_threads
)
set_property(TARGET vc_imgtozarr PROPERTY CXX_STANDARD 20)

## zarrextract ##
# add_executable(vc_zarrextract src/ZarrExtract.cpp)
# target_link_libraries(vc_zarrextract
#     nlohmann_json::nlohmann_json
#     z5
#     opencv_highgui
#     VC::slicing
# )

## vc_zarrrender ##
# add_executable(vc_zarrrender src/ZarrRender.cpp)
# target_link_libraries(vc_zarrrender
#     nlohmann_json::nlohmann_json
#     z5
#     opencv_highgui
#     VC::slicing
# )

# vc_zarrrendersurface ##
add_executable(vc_zarrrendersurface src/ZarrRenderSurface.cpp)
target_link_libraries(vc_zarrrendersurface
    nlohmann_json::nlohmann_json
    z5
    opencv_highgui
    VC::slicing
    VC::surface
)

# add_executable(vc_chunked_compute src/TestChunkedCompute.cpp)
# target_link_libraries(vc_chunked_compute
#     z5
#     opencv_core
#     VC::slicing
#     VC::surface
# )

add_executable(vc_render_video src/vc_render_video.cpp)
target_link_libraries(vc_render_video
    z5
    opencv_core
    VC::slicing
    VC::surface
)

add_executable(vc_render_tifxyz src/vc_render_tifxyz.cpp)
target_link_libraries(vc_render_tifxyz
    z5
    opencv_core
    VC::slicing
    VC::surface
)

add_executable(vc_objrefine src/ObjAlphaCompRefinement.cpp)
target_link_libraries(vc_objrefine
    nlohmann_json::nlohmann_json
    z5
    opencv_highgui
    VC::slicing
    VC::surface
)

add_executable(vc_grow_seg_from_seed src/vc_grow_seg_from_seed.cpp)
target_link_libraries(vc_grow_seg_from_seed
    nlohmann_json::nlohmann_json
    z5
    opencv_highgui
    VC::slicing
    VC::surface
)

<<<<<<< HEAD
add_executable(vc_grow_seg_from_segments src/vc_grow_seg_from_segments.cpp)
target_link_libraries(vc_grow_seg_from_segments
    nlohmann_json::nlohmann_json
    z5
=======
add_executable(vc_tifxyz2obj src/vc_tifxyz2obj.cpp)
target_link_libraries(vc_tifxyz2obj
    nlohmann_json::nlohmann_json
>>>>>>> 87f904aa
    opencv_highgui
    VC::slicing
    VC::surface
)

## experiements for flattening ##
# add_executable(vc_zarralphacomp src/ZarrAlphaComp.cpp)
# target_link_libraries(vc_zarralphacomp
#     nlohmann_json::nlohmann_json
#     z5
#     opencv_highgui
#     VC::slicing
# )

# Install targets
if(VC_INSTALL_APPS)
install(
    TARGETS
        vc_layers_from_ppm
        vc_mesher
        vc_packager
        vc_segment
        vc_render
        vc_render_from_ppm
        vc_volpkg_explorer
        ${extra_apps}
    RUNTIME DESTINATION bin
    COMPONENT Programs
)
endif()<|MERGE_RESOLUTION|>--- conflicted
+++ resolved
@@ -239,16 +239,18 @@
     VC::surface
 )
 
-<<<<<<< HEAD
 add_executable(vc_grow_seg_from_segments src/vc_grow_seg_from_segments.cpp)
 target_link_libraries(vc_grow_seg_from_segments
     nlohmann_json::nlohmann_json
     z5
-=======
+    opencv_highgui
+    VC::slicing
+    VC::surface
+)
+
 add_executable(vc_tifxyz2obj src/vc_tifxyz2obj.cpp)
 target_link_libraries(vc_tifxyz2obj
     nlohmann_json::nlohmann_json
->>>>>>> 87f904aa
     opencv_highgui
     VC::slicing
     VC::surface
