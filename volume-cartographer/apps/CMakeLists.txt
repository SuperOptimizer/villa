############
# GUI Apps #
############
if(VC_BUILD_GUI)
add_subdirectory(VC3D)
endif()

#################
# CMD Line Apps #
#################

add_executable(vc_render_video src/vc_render_video.cpp)
target_link_libraries(vc_render_video z5 opencv_core vc_core)

add_executable(vc_render_tifxyz src/vc_render_tifxyz.cpp)
<<<<<<< HEAD
target_link_libraries(vc_render_tifxyz vc_core Boost::program_options)
=======
target_link_libraries(vc_render_tifxyz
    z5
    opencv_core
    VC::slicing
    VC::surface
    Boost::program_options
    tiff
)
>>>>>>> c2378cde

add_executable(vc_objrefine src/ObjAlphaCompRefinement.cpp)
target_link_libraries(vc_objrefine vc_core)

add_executable(vc_grow_seg_from_seed src/vc_grow_seg_from_seed.cpp)
target_link_libraries(vc_grow_seg_from_seed vc_core vc_ui vc_tracer)

add_executable(vc_seg_add_overlap src/vc_seg_add_overlap.cpp)
target_link_libraries(vc_seg_add_overlap vc_core)

add_executable(vc_grow_seg_from_segments src/vc_grow_seg_from_segments.cpp)
target_link_libraries(vc_grow_seg_from_segments vc_core vc_tracer)

add_executable(vc_tifxyz2obj src/vc_tifxyz2obj.cpp)
target_link_libraries(vc_tifxyz2obj vc_core)

add_executable(vc_obj2tifxyz src/vc_obj2tifxyz.cpp)
target_link_libraries(vc_obj2tifxyz vc_core)

add_executable(vc_obj2tifxyz_legacy src/vc_obj2tifxyz_legacy.cpp)
target_link_libraries(vc_obj2tifxyz_legacy vc_core)

add_executable(vc_tifxyz_inp_mask src/vc_tifxyz_inp_mask.cpp)
target_link_libraries(vc_tifxyz_inp_mask vc_core)

add_executable(vc_tifxyz_winding src/vc_tifxyz_winding.cpp)
target_link_libraries(vc_tifxyz_winding vc_core)

add_executable(vc_fill_quadmesh src/vc_fill_quadmesh.cpp)
target_link_libraries(vc_fill_quadmesh vc_core vc_tracer)

add_executable(vc_tiffxyz_upscale_grounding src/vc_tiffxyz_upscale_grounding.cpp)
target_link_libraries(vc_tiffxyz_upscale_grounding vc_core vc_tracer)

add_executable(vc_calc_surface_metrics src/vc_calc_surface_metrics.cpp)
target_link_libraries(vc_calc_surface_metrics vc_core vc_ui Boost::program_options)

add_executable(vc_tifxyz_gengt src/vc_tifxyz_gengt.cpp)
target_link_libraries(vc_tifxyz_gengt vc_core vc_ui Boost::program_options)

add_executable(vc_render_bench src/ZarrExtract.cpp)
target_link_libraries(vc_render_bench vc_core)

add_executable(vc_create_segment_mask src/vc_create_segment_mask.cpp)
target_link_libraries(vc_create_segment_mask
        VC::metrics
        VC::surface
        Boost::program_options
)


## experiements for flattening ##
# add_executable(vc_zarralphacomp src/ZarrAlphaComp.cpp)
# target_link_libraries(vc_zarralphacomp
#     nlohmann_json::nlohmann_json
#     z5
#     opencv_highgui
#     VC::slicing
# )

add_executable(vc_surface_diff src/vc_surface_diff.cpp)
target_link_libraries(vc_surface_diff vc_core Boost::program_options)

add_executable(vc_ced2d src/vc_ced2d.cpp)
target_link_libraries(vc_ced2d
    opencv_core
    opencv_imgcodecs
    opencv_imgproc
    Boost::program_options
    OpenMP::OpenMP_CXX
)

# Install targets
if(VC_INSTALL_APPS)
install(
    TARGETS
        vc_render_video
        vc_render_tifxyz
        vc_objrefine
        vc_grow_seg_from_seed
        vc_grow_seg_from_segments
        vc_seg_add_overlap
        vc_tifxyz2obj
        vc_obj2tifxyz
        vc_obj2tifxyz_legacy
        vc_tifxyz_winding
        vc_tifxyz_gengt
        vc_fill_quadmesh
        vc_calc_surface_metrics
        vc_ced2d
        ${extra_apps}
    RUNTIME DESTINATION bin
    COMPONENT Programs
)
endif()<|MERGE_RESOLUTION|>--- conflicted
+++ resolved
@@ -13,18 +13,7 @@
 target_link_libraries(vc_render_video z5 opencv_core vc_core)
 
 add_executable(vc_render_tifxyz src/vc_render_tifxyz.cpp)
-<<<<<<< HEAD
-target_link_libraries(vc_render_tifxyz vc_core Boost::program_options)
-=======
-target_link_libraries(vc_render_tifxyz
-    z5
-    opencv_core
-    VC::slicing
-    VC::surface
-    Boost::program_options
-    tiff
-)
->>>>>>> c2378cde
+target_link_libraries(vc_render_tifxyz vc_core Boost::program_options tiff)
 
 add_executable(vc_objrefine src/ObjAlphaCompRefinement.cpp)
 target_link_libraries(vc_objrefine vc_core)
@@ -69,21 +58,7 @@
 target_link_libraries(vc_render_bench vc_core)
 
 add_executable(vc_create_segment_mask src/vc_create_segment_mask.cpp)
-target_link_libraries(vc_create_segment_mask
-        VC::metrics
-        VC::surface
-        Boost::program_options
-)
-
-
-## experiements for flattening ##
-# add_executable(vc_zarralphacomp src/ZarrAlphaComp.cpp)
-# target_link_libraries(vc_zarralphacomp
-#     nlohmann_json::nlohmann_json
-#     z5
-#     opencv_highgui
-#     VC::slicing
-# )
+target_link_libraries(vc_create_segment_mask vc_core Boost::program_options)
 
 add_executable(vc_surface_diff src/vc_surface_diff.cpp)
 target_link_libraries(vc_surface_diff vc_core Boost::program_options)
