#include "CVolumeViewer.hpp"
#include "vc/ui/UDataManipulateUtils.hpp"

#include "VolumeViewerCmaps.hpp"
#include "VCSettings.hpp"
#include "ViewerManager.hpp"

#include <QGraphicsView>
#include <QGraphicsScene>

#include "CVolumeViewerView.hpp"
#include "CSurfaceCollection.hpp"
#include "vc/ui/VCCollection.hpp"

#include "vc/core/types/VolumePkg.hpp"
#include "vc/core/util/Surface.hpp"
#include "vc/core/util/QuadSurface.hpp"
#include "vc/core/util/PlaneSurface.hpp"
#include "vc/core/util/Slicing.hpp"

#include <omp.h>

#include "vc/core/util/Render.hpp"

#include <QPainter>
#include <QScopedValueRollback>

#include <cstdint>
#include <list>
#include <mutex>
#include <optional>
#include <cstdlib>
#include <unordered_map>
#include <unordered_set>
#include <utility>

#include <opencv2/imgproc.hpp>

using qga = QGuiApplication;

using PathPrimitive = ViewerOverlayControllerBase::PathPrimitive;
using PathBrushShape = ViewerOverlayControllerBase::PathBrushShape;

#define BGND_RECT_MARGIN 8
#define DEFAULT_TEXT_COLOR QColor(255, 255, 120)
// More gentle zoom factor for smoother experience
#define ZOOM_FACTOR 1.05 // Reduced from 1.15 for even smoother zooming

#define COLOR_CURSOR Qt::cyan
#define COLOR_FOCUS QColor(50, 255, 215)
#define COLOR_SEG_YZ Qt::yellow
#define COLOR_SEG_XZ Qt::red
#define COLOR_SEG_XY QColor(255, 140, 0)

constexpr float MIN_ZOOM = 0.03125f;
constexpr float MAX_ZOOM = 4.0f;

#include <limits>
#include <algorithm>
#include <cmath>

namespace
{
constexpr size_t kAxisAlignedSliceCacheCapacity = 180;
constexpr float kScaleQuantization = 1000.0f;
constexpr float kZOffsetQuantization = 1000.0f;
constexpr float kDsScaleQuantization = 1000.0f;

inline int quantizeFloat(float value, float multiplier)
{
    return static_cast<int>(std::lround(value * multiplier));
}

inline bool planeIdForSurface(const std::string& name, uint8_t& outId)
{
    if (name == "seg xz") {
        outId = 0;
        return true;
    }
    if (name == "seg yz") {
        outId = 1;
        return true;
    }
    return false;
}

struct AxisAlignedSliceCacheKey
{
    uint8_t planeId = 0;
    uint16_t rotationKey = 0;
    int originX = 0;
    int originY = 0;
    int originZ = 0;
    int roiX = 0;
    int roiY = 0;
    int roiWidth = 0;
    int roiHeight = 0;
    int scaleMilli = 0;
    int dsScaleMilli = 0;
    int zOffsetMilli = 0;
    int dsIndex = 0;
    uintptr_t datasetPtr = 0;
    uint8_t fastInterpolation = 0;
    uint8_t baseWindowLow = 0;
    uint8_t baseWindowHigh = 0;
    size_t colormapHash = 0;
    uint8_t stretchValues = 0;

    bool operator==(const AxisAlignedSliceCacheKey& other) const noexcept
    {
        return planeId == other.planeId && rotationKey == other.rotationKey &&
               originX == other.originX && originY == other.originY && originZ == other.originZ &&
               roiX == other.roiX && roiY == other.roiY &&
               roiWidth == other.roiWidth && roiHeight == other.roiHeight &&
               scaleMilli == other.scaleMilli && dsScaleMilli == other.dsScaleMilli &&
               zOffsetMilli == other.zOffsetMilli && dsIndex == other.dsIndex &&
               datasetPtr == other.datasetPtr && fastInterpolation == other.fastInterpolation &&
               baseWindowLow == other.baseWindowLow && baseWindowHigh == other.baseWindowHigh &&
               colormapHash == other.colormapHash && stretchValues == other.stretchValues;
    }
};

struct AxisAlignedSliceCacheKeyHasher
{
    std::size_t operator()(const AxisAlignedSliceCacheKey& key) const noexcept
    {
        std::size_t seed = 0;
        hashCombine(seed, key.planeId);
        hashCombine(seed, key.rotationKey);
        hashCombine(seed, key.originX);
        hashCombine(seed, key.originY);
        hashCombine(seed, key.originZ);
        hashCombine(seed, key.roiX);
        hashCombine(seed, key.roiY);
        hashCombine(seed, key.roiWidth);
        hashCombine(seed, key.roiHeight);
        hashCombine(seed, key.scaleMilli);
        hashCombine(seed, key.dsScaleMilli);
        hashCombine(seed, key.zOffsetMilli);
        hashCombine(seed, key.dsIndex);
        hashCombine(seed, key.datasetPtr);
        hashCombine(seed, key.fastInterpolation);
        hashCombine(seed, key.baseWindowLow);
        hashCombine(seed, key.baseWindowHigh);
        hashCombine(seed, key.colormapHash);
        hashCombine(seed, key.stretchValues);
        return seed;
    }

private:
    static void hashCombine(std::size_t& seed, std::size_t value) noexcept
    {
        seed ^= value + 0x9e3779b97f4a7c15ULL + (seed << 6) + (seed >> 2);
    }
};

class AxisAlignedSliceCache
{
public:
    explicit AxisAlignedSliceCache(size_t capacity)
        : _capacity(capacity)
    {
    }

    std::optional<cv::Mat> get(const AxisAlignedSliceCacheKey& key)
    {
        std::lock_guard<std::mutex> lock(_mutex);
        auto it = _entries.find(key);
        if (it == _entries.end()) {
            return std::nullopt;
        }
        _lru.splice(_lru.begin(), _lru, it->second.orderIt);
        return it->second.image.clone();
    }

    void put(const AxisAlignedSliceCacheKey& key, const cv::Mat& image)
    {
        std::lock_guard<std::mutex> lock(_mutex);
        auto it = _entries.find(key);
        if (it != _entries.end()) {
            it->second.image = image.clone();
            _lru.splice(_lru.begin(), _lru, it->second.orderIt);
            return;
        }

        if (_entries.size() >= _capacity && !_lru.empty()) {
            const AxisAlignedSliceCacheKey& evictKey = _lru.back();
            _entries.erase(evictKey);
            _lru.pop_back();
        }

        _lru.push_front(key);
        Entry entry;
        entry.image = image.clone();
        entry.orderIt = _lru.begin();
        _entries.emplace(_lru.front(), std::move(entry));
    }

private:
    struct Entry {
        cv::Mat image;
        std::list<AxisAlignedSliceCacheKey>::iterator orderIt;
    };

    size_t _capacity;
    std::list<AxisAlignedSliceCacheKey> _lru;
    std::unordered_map<AxisAlignedSliceCacheKey, Entry, AxisAlignedSliceCacheKeyHasher> _entries;
    std::mutex _mutex;
};

AxisAlignedSliceCache& axisAlignedSliceCache()
{
    static AxisAlignedSliceCache cache(kAxisAlignedSliceCacheCapacity);
    return cache;
}

} // namespace

// Helper: remove spatial outliers based on robust neighbor-distance stats
static cv::Mat_<cv::Vec3f> clean_surface_outliers(const cv::Mat_<cv::Vec3f>& points, float distance_threshold = 5.0f)
{
    cv::Mat_<cv::Vec3f> cleaned = points.clone();

    std::vector<float> all_neighbor_dists;
    all_neighbor_dists.reserve(points.rows * points.cols);

    // First pass: gather neighbor distances
    for (int j = 0; j < points.rows; ++j) {
        for (int i = 0; i < points.cols; ++i) {
            if (points(j, i)[0] == -1) continue;
            const cv::Vec3f center = points(j, i);
            for (int dy = -1; dy <= 1; ++dy) {
                for (int dx = -1; dx <= 1; ++dx) {
                    if (dx == 0 && dy == 0) continue;
                    const int ny = j + dy;
                    const int nx = i + dx;
                    if (ny >= 0 && ny < points.rows && nx >= 0 && nx < points.cols) {
                        if (points(ny, nx)[0] != -1) {
                            const cv::Vec3f neighbor = points(ny, nx);
                            float dist = cv::norm(center - neighbor);
                            if (std::isfinite(dist) && dist > 0) {
                                all_neighbor_dists.push_back(dist);
                            }
                        }
                    }
                }
            }
        }
    }

    float median_dist = 0.0f;
    float mad = 0.0f;
    if (!all_neighbor_dists.empty()) {
        std::sort(all_neighbor_dists.begin(), all_neighbor_dists.end());
        median_dist = all_neighbor_dists[all_neighbor_dists.size() / 2];
        std::vector<float> abs_devs;
        abs_devs.reserve(all_neighbor_dists.size());
        for (float d : all_neighbor_dists) abs_devs.push_back(std::abs(d - median_dist));
        std::sort(abs_devs.begin(), abs_devs.end());
        mad = abs_devs[abs_devs.size() / 2];
    }
    const float threshold = median_dist + distance_threshold * (mad / 0.6745f);

    // Second pass: invalidate isolated/far points
    for (int j = 0; j < points.rows; ++j) {
        for (int i = 0; i < points.cols; ++i) {
            if (points(j, i)[0] == -1) continue;
            const cv::Vec3f center = points(j, i);
            float min_neighbor = std::numeric_limits<float>::infinity();
            int neighbor_count = 0;
            for (int dy = -1; dy <= 1; ++dy) {
                for (int dx = -1; dx <= 1; ++dx) {
                    if (dx == 0 && dy == 0) continue;
                    const int ny = j + dy;
                    const int nx = i + dx;
                    if (ny >= 0 && ny < points.rows && nx >= 0 && nx < points.cols) {
                        if (points(ny, nx)[0] != -1) {
                            float dist = cv::norm(center - points(ny, nx));
                            if (std::isfinite(dist)) {
                                min_neighbor = std::min(min_neighbor, dist);
                                neighbor_count++;
                            }
                        }
                    }
                }
            }
            if (neighbor_count == 0 || (min_neighbor > threshold && threshold > 0)) {
                cleaned(j, i) = cv::Vec3f(-1.f, -1.f, -1.f);
            }
        }
    }
    return cleaned;
}


CVolumeViewer::CVolumeViewer(CSurfaceCollection *col, ViewerManager* manager, QWidget* parent)
    : QWidget(parent)
    , fGraphicsView(nullptr)
    , fBaseImageItem(nullptr)
    , _surf_col(col)
    , _viewerManager(manager)
    , _highlighted_point_id(0)
    , _selected_point_id(0)
    , _dragged_point_id(0)
{
    // Create graphics view
    fGraphicsView = new CVolumeViewerView(this);
    
    fGraphicsView->setHorizontalScrollBarPolicy(Qt::ScrollBarAlwaysOn);
    fGraphicsView->setVerticalScrollBarPolicy(Qt::ScrollBarAlwaysOn);
    
    fGraphicsView->setTransformationAnchor(QGraphicsView::NoAnchor);
    
    fGraphicsView->setRenderHint(QPainter::Antialiasing);
    // setFocusProxy(fGraphicsView);
    connect(fGraphicsView, &CVolumeViewerView::sendScrolled, this, &CVolumeViewer::onScrolled);
    connect(fGraphicsView, &CVolumeViewerView::sendVolumeClicked, this, &CVolumeViewer::onVolumeClicked);
    connect(fGraphicsView, &CVolumeViewerView::sendZoom, this, &CVolumeViewer::onZoom);
    connect(fGraphicsView, &CVolumeViewerView::sendResized, this, &CVolumeViewer::onResized);
    connect(fGraphicsView, &CVolumeViewerView::sendCursorMove, this, &CVolumeViewer::onCursorMove);
    connect(fGraphicsView, &CVolumeViewerView::sendPanRelease, this, &CVolumeViewer::onPanRelease);
    connect(fGraphicsView, &CVolumeViewerView::sendPanStart, this, &CVolumeViewer::onPanStart);
    connect(fGraphicsView, &CVolumeViewerView::sendMousePress, this, &CVolumeViewer::onMousePress);
    connect(fGraphicsView, &CVolumeViewerView::sendMouseMove, this, &CVolumeViewer::onMouseMove);
    connect(fGraphicsView, &CVolumeViewerView::sendMouseRelease, this, &CVolumeViewer::onMouseRelease);
    connect(fGraphicsView, &CVolumeViewerView::sendKeyRelease, this, &CVolumeViewer::onKeyRelease);

    // Create graphics scene
    fScene = new QGraphicsScene({-2500,-2500,5000,5000}, this);

    // Set the scene
    fGraphicsView->setScene(fScene);

    QSettings settings(vc3d::settingsFilePath(), QSettings::IniFormat);
    // fCenterOnZoomEnabled = settings.value("viewer/center_on_zoom", false).toInt() != 0;
    // fScrollSpeed = settings.value("viewer/scroll_speed", false).toInt();
    fSkipImageFormatConv = settings.value("perf/chkSkipImageFormatConvExp", false).toBool();
    _downscale_override = settings.value("perf/downscale_override", 0).toInt();
    _useFastInterpolation = settings.value("perf/fast_interpolation", false).toBool();
    if (_useFastInterpolation) {
        std::cout << "using nearest neighbor interpolation" << std::endl;
    }
    QVBoxLayout* aWidgetLayout = new QVBoxLayout;
    aWidgetLayout->addWidget(fGraphicsView);

    setLayout(aWidgetLayout);

    _overlayUpdateTimer = new QTimer(this);
    _overlayUpdateTimer->setSingleShot(true);
    _overlayUpdateTimer->setInterval(50);
    connect(_overlayUpdateTimer, &QTimer::timeout, this, &CVolumeViewer::updateAllOverlays);

    _lbl = new QLabel(this);
    _lbl->setStyleSheet("QLabel { color : white; }");
    _lbl->move(10,5);
}

// Destructor
CVolumeViewer::~CVolumeViewer(void)
{
    delete fGraphicsView;
    delete fScene;
}

void round_scale(float &scale)
{
    if (abs(scale-round(log2(scale))) < 0.02f)
        scale = pow(2,round(log2(scale)));
    // the most reduced OME zarr projection is 32x so make the min zoom out 1/32 = 0.03125
    if (scale < MIN_ZOOM) scale = MIN_ZOOM;
    if (scale > MAX_ZOOM) scale = MAX_ZOOM;
}

//get center of current visible area in scene coordinates
QPointF visible_center(QGraphicsView *view)
{
    QRectF bbox = view->mapToScene(view->viewport()->geometry()).boundingRect();
    return bbox.topLeft() + QPointF(bbox.width(),bbox.height())*0.5;
}


QPointF CVolumeViewer::volumeToScene(const cv::Vec3f& vol_point)
{
    PlaneSurface* plane = dynamic_cast<PlaneSurface*>(_surf);
    QuadSurface* quad = dynamic_cast<QuadSurface*>(_surf);
    cv::Vec3f p;

    if (plane) {
        p = plane->project(vol_point, 1.0, _scale);
    } else if (quad) {
        auto ptr = quad->pointer();
        _surf->pointTo(ptr, vol_point, 4.0, 100);
        p = _surf->loc(ptr) * _scale;
    }

    return QPointF(p[0], p[1]);
}

bool scene2vol(cv::Vec3f &p, cv::Vec3f &n, Surface *_surf, const std::string &_surf_name, CSurfaceCollection *_surf_col, const QPointF &scene_loc, const cv::Vec2f &_vis_center, float _ds_scale)
{
    // Safety check for null surface
    if (!_surf) {
        p = cv::Vec3f(0, 0, 0);
        n = cv::Vec3f(0, 0, 1);
        return false;
    }
    
    try {
        cv::Vec3f surf_loc = {static_cast<float>(scene_loc.x()/_ds_scale), static_cast<float>(scene_loc.y()/_ds_scale),0};
        
        auto ptr = _surf->pointer();
        
        n = _surf->normal(ptr, surf_loc);
        p = _surf->coord(ptr, surf_loc);
    } catch (const cv::Exception& e) {
        return false;
    }
    return true;
}

cv::Vec3f CVolumeViewer::sceneToVolume(const QPointF& scenePoint) const
{
    cv::Vec3f p, n;
    if (scene2vol(p, n,
                  const_cast<Surface*>(_surf),
                  _surf_name,
                  const_cast<CSurfaceCollection*>(_surf_col),
                  scenePoint,
                  _vis_center,
                  _scale)) {
        return p;
    }
    return {0.0f, 0.0f, 0.0f};
}

void CVolumeViewer::onCursorMove(QPointF scene_loc)
{
    if (!_surf || !_surf_col)
        return;

    cv::Vec3f p, n;
    if (!scene2vol(p, n, _surf, _surf_name, _surf_col, scene_loc, _vis_center, _scale)) {
        if (_cursor) _cursor->hide();
    } else {
        if (_cursor) {
            _cursor->show();
            PlaneSurface *plane = dynamic_cast<PlaneSurface*>(_surf);
            QuadSurface *quad = dynamic_cast<QuadSurface*>(_surf);
            if (plane) {
                const cv::Vec3f sp = plane->project(p, 1.0, _scale);
                _cursor->setPos(sp[0], sp[1]);
            } else if (quad) {
                // We already know the cursor's scene position when interacting with a quad,
                // so avoid re-running the expensive pointTo() search.
                _cursor->setPos(scene_loc);
            }
        }

        POI *cursor = _surf_col->poi("cursor");
        if (!cursor)
            cursor = new POI;
        cursor->p = p;
        cursor->n = n;
        cursor->src = _surf;
        _surf_col->setPOI("cursor", cursor);
    }

    if (_point_collection && _dragged_point_id == 0) {
        uint64_t old_highlighted_id = _highlighted_point_id;
        _highlighted_point_id = 0;

        const float highlight_dist_threshold = 10.0f;
        float min_dist_sq = highlight_dist_threshold * highlight_dist_threshold;

        const auto& collections = _point_collection->getAllCollections();
        for (const auto& col_pair : collections) {
            for (const auto& point_pair : col_pair.second.points) {
                QPointF point_scene_pos = volumeToScene(point_pair.second.p);
                QPointF diff = scene_loc - point_scene_pos;
                float dist_sq = QPointF::dotProduct(diff, diff);
                if (dist_sq < min_dist_sq) {
                    min_dist_sq = dist_sq;
                    _highlighted_point_id = point_pair.second.id;
                }
            }
        }

        if (old_highlighted_id != _highlighted_point_id) {
            emit overlaysUpdated();
        }
    }
}

void CVolumeViewer::recalcScales()
{
    float old_ds = _ds_scale;         // remember previous level
    // if (dynamic_cast<PlaneSurface*>(_surf))
    _min_scale = pow(2.0,1.-volume->numScales());
    // else
        // _min_scale = std::max(pow(2.0,1.-volume->numScales()), 0.5);
    
    /* -------- chooses _ds_scale/_ds_sd_idx -------- */
    if      (_scale >= _max_scale) { _ds_sd_idx = 0;                         }
    else if (_scale <  _min_scale) { _ds_sd_idx = volume->numScales()-1;     }
    else  { _ds_sd_idx = int(std::round(-std::log2(_scale))); }
    if (_downscale_override > 0) {
        _ds_sd_idx += _downscale_override;
        // Clamp to available scales
        _ds_sd_idx = std::min(_ds_sd_idx, (int)volume->numScales() - 1);
    }
    _ds_scale = std::pow(2.0f, -_ds_sd_idx);
    /* ---------------------------------------------------------------- */

    /* ---- refresh physical voxel size when pyramid level flips -- */
    if (volume && std::abs(_ds_scale - old_ds) > 1e-6f)
    {
        double vs = volume->voxelSize() / _ds_scale;   // µm per scene-unit
        fGraphicsView->setVoxelSize(vs, vs);           // keep scalebar honest
    }
}


void CVolumeViewer::onZoom(int steps, QPointF scene_loc, Qt::KeyboardModifiers modifiers)
{
    if (!_surf)
        return;

    if (_segmentationEditActive && (modifiers & Qt::ControlModifier)) {
        cv::Vec3f world = sceneToVolume(scene_loc);
        emit sendSegmentationRadiusWheel(steps, scene_loc, world);
        return;
    }

    for (auto& col : _intersect_items)
        for (auto& item : col.second)
            item->setVisible(false);

    bool handled = false;

    if (modifiers & Qt::ShiftModifier) {
        if (steps == 0) {
            return;
        }

        PlaneSurface* plane = dynamic_cast<PlaneSurface*>(_surf);
        int adjustedSteps = steps;

        if (_surf_name != "segmentation" && plane && _surf_col) {
            POI* focus = _surf_col->poi("focus");
            if (!focus) {
                focus = new POI;
                focus->p = plane->origin();
                focus->n = plane->normal(plane->pointer(), {});
            }

            cv::Vec3f normal = plane->normal(plane->pointer(), {});
            const double length = cv::norm(normal);
            if (length > 0.0) {
                normal *= static_cast<float>(1.0 / length);
            }

            cv::Vec3f newPosition = focus->p + normal * static_cast<float>(adjustedSteps);

            if (volume) {
                const float maxX = static_cast<float>(volume->sliceWidth() - 1);
                const float maxY = static_cast<float>(volume->sliceHeight() - 1);
                const float maxZ = static_cast<float>(volume->numSlices() - 1);

                newPosition[0] = std::clamp(newPosition[0], 0.0f, maxX);
                newPosition[1] = std::clamp(newPosition[1], 0.0f, maxY);
                newPosition[2] = std::clamp(newPosition[2], 0.0f, maxZ);
            }

            focus->p = newPosition;
            if (length > 0.0) {
                focus->n = normal;
            }
            focus->src = plane;

            {
                QScopedValueRollback<bool> focusGuard(_suppressFocusRecentering, true);
                _surf_col->setPOI("focus", focus);
            }
            handled = true;
        } else {
            if (_surf_name == "segmentation") {
                adjustedSteps = (steps > 0) ? 1 : -1;
            }

            _z_off += adjustedSteps;

            if (volume && plane) {
                float effective_z = plane->origin()[2] + _z_off;
                effective_z = std::max(0.0f, std::min(effective_z, static_cast<float>(volume->numSlices() - 1)));
                _z_off = effective_z - plane->origin()[2];
            }

            renderVisible(true);
            handled = true;
        }
    }

    if (!handled) {
        float zoom = pow(ZOOM_FACTOR, steps);
        _scale *= zoom;
        round_scale(_scale);
        // we should only zoom when we haven't hit the max / min, otherwise the zoom starts to pan center on the mouse
        if (_scale > MIN_ZOOM && _scale < MAX_ZOOM) {
            recalcScales();

            // The above scale is *not* part of Qt's scene-to-view transform, but part of the voxel-to-scene transform
            // implemented in PlaneSurface::project; it causes a zoom around the surface origin
            // Translations are represented in the Qt scene-to-view transform; these move the surface origin within the viewpoint
            // To zoom centered on the mouse, we adjust the scene-to-view translation appropriately
            // If the mouse were at the plane/surface origin, this adjustment should be zero
            // If the mouse were right of the plane origin, should translate to the left so that point ends up where it was
            fGraphicsView->translate(scene_loc.x() * (1 - zoom),
                                     scene_loc.y() * (1 - zoom));

            curr_img_area = {0,0,0,0};
            int max_size = 100000;
            fGraphicsView->setSceneRect(-max_size/2, -max_size/2, max_size, max_size);
        }
        renderVisible();
        emit overlaysUpdated();
    }

    _lbl->setText(QString("%1x %2").arg(_scale).arg(_z_off));

    _overlayUpdateTimer->stop();
    _overlayUpdateTimer->start();
}

void CVolumeViewer::OnVolumeChanged(std::shared_ptr<Volume> volume_)
{
    volume = volume_;
    
    // printf("sizes %d %d %d\n", volume_->sliceWidth(), volume_->sliceHeight(), volume_->numSlices());

    int max_size = 100000 ;//std::max(volume_->sliceWidth(), std::max(volume_->numSlices(), volume_->sliceHeight()))*_ds_scale + 512;
    // printf("max size %d\n", max_size);
    fGraphicsView->setSceneRect(-max_size/2,-max_size/2,max_size,max_size);
    
    if (volume->numScales() >= 2) {
        //FIXME currently hardcoded
        _max_scale = 0.5;
        _min_scale = pow(2.0,1.-volume->numScales());
    }
    else {
        //FIXME currently hardcoded
        _max_scale = 1.0;
        _min_scale = 1.0;
    }
    
    recalcScales();

    _lbl->setText(QString("%1x %2").arg(_scale).arg(_z_off));

    renderVisible(true);

    // ——— Scalebar: physical size per scene-unit, compensating for down-sampling ———
    // volume->voxelSize() is µm per original voxel;
    // each scene-unit is still one original voxel, but we read data at (_ds_scale) resolution,
    // so we scale the voxelSize by 1/_ds_scale.
    double vs = volume->voxelSize() / _ds_scale;
    fGraphicsView->setVoxelSize(vs, vs);
}

void CVolumeViewer::onVolumeClicked(QPointF scene_loc, Qt::MouseButton buttons, Qt::KeyboardModifiers modifiers)
{
    if (!_surf)
        return;

    // If a point was being dragged, don't do anything on release
    if (_dragged_point_id != 0) {
        return;
    }

    cv::Vec3f p, n;
    if (!scene2vol(p, n, _surf, _surf_name, _surf_col, scene_loc, _vis_center, _scale))
        return;

    if (buttons == Qt::LeftButton) {
        bool isShift = modifiers.testFlag(Qt::ShiftModifier);

        if (isShift && !_segmentationEditActive) {
            // If a collection is selected, add to it.
            if (_selected_collection_id != 0) {
                const auto& collections = _point_collection->getAllCollections();
                auto it = collections.find(_selected_collection_id);
                if (it != collections.end()) {
                    _point_collection->addPoint(it->second.name, p);
                }
            } else {
                // Otherwise, create a new collection.
                std::string new_name = _point_collection->generateNewCollectionName("col");
                auto new_point = _point_collection->addPoint(new_name, p);
                _selected_collection_id = new_point.collectionId;
                emit sendCollectionSelected(_selected_collection_id);
            }
        } else if (_highlighted_point_id != 0) {
            emit pointClicked(_highlighted_point_id);
        }
    }

    // Forward the click for focus
    if (dynamic_cast<PlaneSurface*>(_surf))
        sendVolumeClicked(p, n, _surf, buttons, modifiers);
    else if (_surf_name == "segmentation")
        sendVolumeClicked(p, n, _surf_col->surface("segmentation"), buttons, modifiers);
    else
        std::cout << "FIXME: onVolumeClicked()" << std::endl;
}

void CVolumeViewer::setCache(ChunkCache<uint8_t> *cache_)
{
    cache = cache_;
}

void CVolumeViewer::setPointCollection(VCCollection* point_collection)
{
    _point_collection = point_collection;
    emit overlaysUpdated();
}

Surface* CVolumeViewer::currentSurface() const
{
    if (!_surf_col) {
        return _surf;
    }

    Surface* surface = _surf_col->surface(_surf_name);
    if (surface != _surf) {
        const_cast<CVolumeViewer*>(this)->_surf = surface;
    }

    return surface;
}

void CVolumeViewer::setSurface(const std::string &name)
{
    _surf_name = name;
    _surf = nullptr;
    onSurfaceChanged(name, _surf_col->surface(name));
}


void CVolumeViewer::invalidateVis()
{
    for(auto &item : slice_vis_items) {
        fScene->removeItem(item);
        delete item;
    }
    slice_vis_items.resize(0);
}

void CVolumeViewer::invalidateIntersect(const std::string &name)
{
    if (!name.size() || name == _surf_name) {
        for(auto &pair : _intersect_items) {
            for(auto &item : pair.second) {
                fScene->removeItem(item);
                delete item;
            }
        }
        _intersect_items.clear();
    }
    else if (_intersect_items.count(name)) {
        for(auto &item : _intersect_items[name]) {
            fScene->removeItem(item);
            delete item;
        }
        _intersect_items.erase(name);
    }
}


void CVolumeViewer::onIntersectionChanged(std::string a, std::string b, Intersection *intersection)
{
    if (_ignore_intersect_change && intersection == _ignore_intersect_change)
        return;

    const bool tracksVisibleSeg = (_surf_name == "segmentation" && (a == "visible_segmentation" || b == "visible_segmentation"));
    const bool involvesSurfName = (a == _surf_name || b == _surf_name);

    if (!involvesSurfName && !tracksVisibleSeg) {
        return;
    }

    //FIXME fix segmentation vs visible_segmentation naming and usage ..., think about dependency chain ..
    if (a == _surf_name || (_surf_name == "segmentation" && a == "visible_segmentation"))
        invalidateIntersect(b);
    else if (b == _surf_name || (_surf_name == "segmentation" && b == "visible_segmentation"))
        invalidateIntersect(a);
    
    if (a == _surf_name || b == _surf_name) {
        renderIntersections();
    }
}

void CVolumeViewer::setIntersects(const std::set<std::string> &set)
{
    _intersect_tgts = set;

    renderIntersections();
}

void CVolumeViewer::setSegmentationEditActive(bool active)
{
    if (_segmentationEditActive == active) {
        return;
    }
    _segmentationEditActive = active;
    renderIntersections();
}

void CVolumeViewer::setIntersectionOpacity(float opacity)
{
    _intersectionOpacity = std::clamp(opacity, 0.0f, 1.0f);
    for (auto& pair : _intersect_items) {
        for (auto* item : pair.second) {
            if (item) {
                item->setOpacity(_intersectionOpacity);
            }
        }
    }
}

void CVolumeViewer::setIntersectionThickness(float thickness)
{
    thickness = std::max(0.0f, thickness);
    if (std::abs(thickness - _intersectionThickness) < 1e-6f) {
        return;
    }
    _intersectionThickness = thickness;
    renderIntersections();
}

void CVolumeViewer::setHighlightedSurfaceIds(const std::vector<std::string>& ids)
{
    std::unordered_set<std::string> next(ids.begin(), ids.end());
    if (next == _highlightedSurfaceIds) {
        return;
    }
    _highlightedSurfaceIds = std::move(next);
    renderIntersections();
}

void CVolumeViewer::setSurfacePatchSamplingStride(int stride)
{
    stride = std::max(1, stride);
    if (_surfacePatchSamplingStride == stride) {
        return;
    }
    _surfacePatchSamplingStride = stride;
    renderIntersections();
}

void CVolumeViewer::setOverlayVolume(std::shared_ptr<Volume> volume)
{
    if (_overlayVolume == volume) {
        return;
    }
    _overlayVolume = std::move(volume);

    renderVisible(true);
}

void CVolumeViewer::setOverlayOpacity(float opacity)
{
    float clamped = std::clamp(opacity, 0.0f, 1.0f);
    if (std::abs(clamped - _overlayOpacity) < 1e-6f) {
        return;
    }
    _overlayOpacity = clamped;
    if (_overlayVolume) {
        renderVisible(true);
    }
}

void CVolumeViewer::setOverlayColormap(const std::string& colormapId)
{
    if (_overlayColormapId == colormapId) {
        return;
    }
    _overlayColormapId = colormapId;
    if (_overlayVolume) {
        renderVisible(true);
    }
}

void CVolumeViewer::setOverlayThreshold(float threshold)
{
    setOverlayWindow(std::max(threshold, 0.0f), _overlayWindowHigh);
}

void CVolumeViewer::setVolumeWindow(float low, float high)
{
    constexpr float kMaxValue = 255.0f;
    const float clampedLow = std::clamp(low, 0.0f, kMaxValue);
    float clampedHigh = std::clamp(high, 0.0f, kMaxValue);
    if (clampedHigh <= clampedLow) {
        clampedHigh = std::min(kMaxValue, clampedLow + 1.0f);
    }

    const bool unchanged = std::abs(clampedLow - _baseWindowLow) < 1e-6f &&
                           std::abs(clampedHigh - _baseWindowHigh) < 1e-6f;
    if (unchanged) {
        return;
    }

    _baseWindowLow = clampedLow;
    _baseWindowHigh = clampedHigh;

    if (volume) {
        renderVisible(true);
    }
}

void CVolumeViewer::setBaseColormap(const std::string& colormapId)
{
    if (_baseColormapId == colormapId) {
        return;
    }
    _baseColormapId = colormapId;
    if (volume) {
        renderVisible(true);
    }
}

void CVolumeViewer::setStretchValues(bool enabled)
{
    if (_stretchValues == enabled) {
        return;
    }
    _stretchValues = enabled;
    if (volume) {
        renderVisible(true);
    }
}

<<<<<<< HEAD
void CVolumeViewer::setSurfaceOverlayEnabled(bool enabled)
{
    if (_surfaceOverlayEnabled == enabled) {
        return;
    }
    _surfaceOverlayEnabled = enabled;
    if (volume) {
        renderVisible(true);
    }
}

void CVolumeViewer::setSurfaceOverlay(const std::string& surfaceName)
{
    if (_surfaceOverlayName == surfaceName) {
        return;
    }
    _surfaceOverlayName = surfaceName;
    if (volume && _surfaceOverlayEnabled) {
        renderVisible(true);
    }
}

void CVolumeViewer::setSurfaceOverlapThreshold(float threshold)
{
    threshold = std::max(0.1f, threshold);
    if (std::abs(threshold - _surfaceOverlapThreshold) < 1e-6f) {
        return;
    }
    _surfaceOverlapThreshold = threshold;
    if (volume && _surfaceOverlayEnabled) {
        renderVisible(true);
    }
}

=======
>>>>>>> 97a07f4e
void CVolumeViewer::setOverlayWindow(float low, float high)
{
    constexpr float kMaxOverlayValue = 255.0f;
    const float clampedLow = std::clamp(low, 0.0f, kMaxOverlayValue);
    float clampedHigh = std::clamp(high, 0.0f, kMaxOverlayValue);
    if (clampedHigh <= clampedLow) {
        clampedHigh = std::min(kMaxOverlayValue, clampedLow + 1.0f);
    }

    const bool unchanged = std::abs(clampedLow - _overlayWindowLow) < 1e-6f &&
                           std::abs(clampedHigh - _overlayWindowHigh) < 1e-6f;
    if (unchanged) {
        return;
    }

    _overlayWindowLow = clampedLow;
    _overlayWindowHigh = clampedHigh;

    if (_overlayVolume) {
        renderVisible(true);
    }
}

const std::vector<CVolumeViewer::OverlayColormapEntry>& CVolumeViewer::overlayColormapEntries()
{
    static std::vector<OverlayColormapEntry> entries;
    static bool initialized = false;
    if (!initialized) {
        const auto& sharedEntries = volume_viewer_cmaps::entries();
        entries.reserve(sharedEntries.size());
        for (const auto& entry : sharedEntries) {
            entries.push_back({entry.label, entry.id});
        }
        initialized = true;
    }
    return entries;
}

void CVolumeViewer::fitSurfaceInView()
{
    if (!_surf || !fGraphicsView) {
        return;
    }

    Rect3D bbox;
    bool haveBounds = false;

    if (auto* quadSurf = dynamic_cast<QuadSurface*>(_surf)) {
        bbox = quadSurf->bbox();
        haveBounds = true;
    }

    if (!haveBounds) {
        // when we can't get bounds, just reset to a default view
        _scale = 1.0f;
        recalcScales();
        fGraphicsView->resetTransform();
        fGraphicsView->centerOn(0, 0);
        _lbl->setText(QString("%1x %2").arg(_scale).arg(_z_off));
        return;
    }

    // Calculate the actual dimensions of the bounding box
    float bboxWidth = bbox.high[0] - bbox.low[0];
    float bboxHeight = bbox.high[1] - bbox.low[1];

    if (bboxWidth <= 0 || bboxHeight <= 0) {
        return;
    }

    QSize viewportSize = fGraphicsView->viewport()->size();
    float viewportWidth = viewportSize.width();
    float viewportHeight = viewportSize.height();

    if (viewportWidth <= 0 || viewportHeight <= 0) {
        return;
    }

    // Calculate scale factor based on actual bbox dimensions
    float fit_factor = 0.8f;
    float required_scale_x = (viewportWidth * fit_factor) / bboxWidth;
    float required_scale_y = (viewportHeight * fit_factor) / bboxHeight;

    // Use the smaller scale to ensure the entire bbox fits
    float required_scale = std::min(required_scale_x, required_scale_y);

    _scale = required_scale;
    round_scale(_scale);
    recalcScales();

    fGraphicsView->resetTransform();
    fGraphicsView->centerOn(0, 0);

    _lbl->setText(QString("%1x %2").arg(_scale).arg(_z_off));
    curr_img_area = {0,0,0,0};
}


void CVolumeViewer::onSurfaceChanged(std::string name, Surface *surf)
{
    if (_surf_name == name) {
        _surf = surf;
        if (!_surf) {
            clearAllOverlayGroups();
            fScene->clear();
            _intersect_items.clear();
            slice_vis_items.clear();
            _paths.clear();
            emit overlaysUpdated();
            _cursor = nullptr;
            _center_marker = nullptr;
            fBaseImageItem = nullptr;
        }
        else {
            invalidateVis();
            _z_off = 0.0f;
            if (name == "segmentation" && _resetViewOnSurfaceChange) {
                fitSurfaceInView();
            }
        }
    }

    if (name == _surf_name) {
        curr_img_area = {0,0,0,0};
        renderVisible(true); // Immediate render of slice
    }

    if (_intersect_tgts.count(name)) {
        invalidateIntersect(name);
        renderIntersections();
    }

    // Defer overlay updates
    _overlayUpdateTimer->stop();
    _overlayUpdateTimer->start();
}

QGraphicsItem *cursorItem(bool drawingMode = false, float brushSize = 3.0f, bool isSquare = false)
{
    if (drawingMode) {
        // Drawing mode cursor - shows brush shape and size
        QGraphicsItemGroup *group = new QGraphicsItemGroup();
        group->setZValue(10);
        
        QPen brushPen(QBrush(COLOR_CURSOR), 1.5);
        brushPen.setStyle(Qt::DashLine);
        
        // Draw brush shape
        if (isSquare) {
            float halfSize = brushSize / 2.0f;
            QGraphicsRectItem *rect = new QGraphicsRectItem(-halfSize, -halfSize, brushSize, brushSize);
            rect->setPen(brushPen);
            rect->setBrush(Qt::NoBrush);
            group->addToGroup(rect);
        } else {
            QGraphicsEllipseItem *circle = new QGraphicsEllipseItem(-brushSize/2, -brushSize/2, brushSize, brushSize);
            circle->setPen(brushPen);
            circle->setBrush(Qt::NoBrush);
            group->addToGroup(circle);
        }
        
        // Add small crosshair in center
        QPen centerPen(QBrush(COLOR_CURSOR), 1);
        QGraphicsLineItem *line = new QGraphicsLineItem(-2, 0, 2, 0);
        line->setPen(centerPen);
        group->addToGroup(line);
        line = new QGraphicsLineItem(0, -2, 0, 2);
        line->setPen(centerPen);
        group->addToGroup(line);
        
        return group;
    } else {
        // Regular cursor
        QPen pen(QBrush(COLOR_CURSOR), 2);
        QGraphicsLineItem *parent = new QGraphicsLineItem(-10, 0, -5, 0);
        parent->setZValue(10);
        parent->setPen(pen);
        QGraphicsLineItem *line = new QGraphicsLineItem(10, 0, 5, 0, parent);
        line->setPen(pen);
        line = new QGraphicsLineItem(0, -10, 0, -5, parent);
        line->setPen(pen);
        line = new QGraphicsLineItem(0, 10, 0, 5, parent);
        line->setPen(pen);
        
        return parent;
    }
}

QGraphicsItem *crossItem()
{
    QPen pen(QBrush(Qt::red), 1);
    QGraphicsLineItem *parent = new QGraphicsLineItem(-5, -5, 5, 5);
    parent->setZValue(10);
    parent->setPen(pen);
    QGraphicsLineItem *line = new QGraphicsLineItem(-5, 5, 5, -5, parent);
    line->setPen(pen);
    
    return parent;
}

//TODO make poi tracking optional and configurable
void CVolumeViewer::onPOIChanged(std::string name, POI *poi)
{    
    if (!poi || !_surf)
        return;
    
    if (name == "focus") {
        // Add safety check before dynamic_cast
        if (!_surf) {
            return;
        }
        
        if (auto* plane = dynamic_cast<PlaneSurface*>(_surf)) {
            if (!_suppressFocusRecentering) {
                fGraphicsView->centerOn(0, 0);
            }
            if (poi->p == plane->origin())
                return;
            
            plane->setOrigin(poi->p);
            emit overlaysUpdated();
            
            _surf_col->setSurface(_surf_name, plane);
        } else if (auto* quad = dynamic_cast<QuadSurface*>(_surf)) {
            auto ptr = quad->pointer();
            float dist = quad->pointTo(ptr, poi->p, 4.0, 100);
            
            if (dist < 4.0) {
                cv::Vec3f sp = quad->loc(ptr) * _scale;
                if (_center_marker) {
                    _center_marker->setPos(sp[0], sp[1]);
                    _center_marker->show();
                }
                fGraphicsView->centerOn(sp[0], sp[1]);
            } else {
                if (_center_marker) {
                    _center_marker->hide();
                }
            }

            renderVisible(true);
        }
    }
    else if (name == "cursor") {
        // Add safety check before dynamic_cast
        if (!_surf) {
            return;
        }

        if (_surf_name == "segmentation" && !_mirrorCursorToSegmentation) {
            if (!poi->src || poi->src != _surf) {
                return;
            }
        }

        PlaneSurface *slice_plane = dynamic_cast<PlaneSurface*>(_surf);
        // QuadSurface *crop = dynamic_cast<QuadSurface*>(_surf_col->surface("visible_segmentation"));
        QuadSurface *crop = dynamic_cast<QuadSurface*>(_surf_col->surface("segmentation"));
        
        cv::Vec3f sp;
        float dist = -1;
        if (slice_plane) {            
            dist = slice_plane->pointDist(poi->p);
            sp = slice_plane->project(poi->p, 1.0, _scale);
        }
        else if (_surf_name == "segmentation" && crop)
        {
            auto ptr = crop->pointer();
            dist = crop->pointTo(ptr, poi->p, 2.0);
            sp = crop->loc(ptr)*_scale ;//+ cv::Vec3f(_vis_center[0],_vis_center[1],0);
        }
        
        if (!_cursor) {
            _cursor = cursorItem(_drawingModeActive, _brushSize, _brushIsSquare);
            fScene->addItem(_cursor);
        }
        
        if (dist != -1) {
            if (dist < 20.0/_scale) {
                _cursor->setPos(sp[0], sp[1]);
                _cursor->setOpacity(1.0-dist*_scale/20.0);
            }
            else
                _cursor->setOpacity(0.0);
        }
    }
}

cv::Mat_<uint8_t> CVolumeViewer::render_composite(const cv::Rect &roi) {
    cv::Mat_<uint8_t> img;

    // Composite rendering for segmentation view
    cv::Mat_<float> accumulator;
    int count = 0;

    // Alpha composition state for each pixel
    cv::Mat_<float> alpha_accumulator;
    cv::Mat_<float> value_accumulator;

    // Alpha composition parameters using the new settings
    const float alpha_min = _composite_alpha_min / 255.0f;
    const float alpha_max = _composite_alpha_max / 255.0f;
    const float alpha_opacity = _composite_material / 255.0f;
    const float alpha_cutoff = _composite_alpha_threshold / 10000.0f;

    // Determine the z range based on front and behind layers
    int z_start = _composite_reverse_direction ? -_composite_layers_behind : -_composite_layers_front;
    int z_end = _composite_reverse_direction ? _composite_layers_front : _composite_layers_behind;

    for (int z = z_start; z <= z_end; z++) {
        cv::Mat_<cv::Vec3f> slice_coords;
        cv::Mat_<uint8_t> slice_img;

        cv::Vec2f roi_c = {static_cast<float>(roi.x+roi.width/2), static_cast<float>(roi.y + roi.height/2)};
        _ptr = _surf->pointer();
        cv::Vec3f diff = {roi_c[0],roi_c[1],0};
        _surf->move(_ptr, diff/_scale);
        _vis_center = roi_c;
        float z_step = z * _ds_scale;  // Scale the step to maintain consistent physical distance
        _surf->gen(&slice_coords, nullptr, roi.size(), _ptr, _scale, {static_cast<float>(-roi.width/2), static_cast<float>(-roi.height/2), _z_off + z_step});

        readInterpolated3D(slice_img, volume->zarrDataset(_ds_sd_idx), slice_coords*_ds_scale, cache, _useFastInterpolation);

        // Convert to float for accumulation
        cv::Mat_<float> slice_float;
        slice_img.convertTo(slice_float, CV_32F);

        if (_composite_method == "alpha") {
            // Alpha composition algorithm
            if (alpha_accumulator.empty()) {
                alpha_accumulator = cv::Mat_<float>::zeros(slice_float.size());
                value_accumulator = cv::Mat_<float>::zeros(slice_float.size());
            }

            // Process each pixel
            for (int y = 0; y < slice_float.rows; y++) {
                for (int x = 0; x < slice_float.cols; x++) {
                    float pixel_value = slice_float(y, x);

                    // Normalize pixel value
                    float normalized_value = (pixel_value / 255.0f - alpha_min) / (alpha_max - alpha_min);
                    normalized_value = std::max(0.0f, std::min(1.0f, normalized_value)); // Clamp to [0,1]

                    // Skip empty areas (speed through)
                    if (normalized_value == 0.0f) {
                        continue;
                    }

                    float current_alpha = alpha_accumulator(y, x);

                    // Check alpha cutoff for early termination
                    if (current_alpha >= alpha_cutoff) {
                        continue;
                    }

                    // Calculate weight
                    float weight = (1.0f - current_alpha) * std::min(normalized_value * alpha_opacity, 1.0f);

                    // Accumulate
                    value_accumulator(y, x) += weight * normalized_value;
                    alpha_accumulator(y, x) += weight;
                }
            }
        } else {
            // Original composite methods
            if (accumulator.empty()) {
                accumulator = slice_float;
                if (_composite_method == "min") {
                    accumulator.setTo(255.0); // Initialize to max value for min operation
                    accumulator = cv::min(accumulator, slice_float);
                }
            } else {
                if (_composite_method == "max") {
                    accumulator = cv::max(accumulator, slice_float);
                } else if (_composite_method == "mean") {
                    accumulator += slice_float;
                    count++;
                } else if (_composite_method == "min") {
                    accumulator = cv::min(accumulator, slice_float);
                }
            }
        }
    }

    // Finalize alpha composition result
    if (_composite_method == "alpha") {
        accumulator = cv::Mat_<float>::zeros(value_accumulator.size());
        for (int y = 0; y < value_accumulator.rows; y++) {
            for (int x = 0; x < value_accumulator.cols; x++) {
                float final_value = value_accumulator(y, x) * 255.0f;
                accumulator(y, x) = std::max(0.0f, std::min(255.0f, final_value)); // Clamp to [0,255]
            }
        }
    }

    // Convert back to uint8
    if (_composite_method == "mean" && count > 0) {
        accumulator /= count;
    }
    accumulator.convertTo(img, CV_8U);
    return img;
}

cv::Mat_<uint8_t> CVolumeViewer::renderCompositeForSurface(QuadSurface* surface, cv::Size outputSize)
{
    if (!surface || !_composite_enabled || !volume) {
        return cv::Mat_<uint8_t>();
    }

    // Save current state
    float oldScale = _scale;
    cv::Vec2f oldVisCenter = _vis_center;
    Surface* oldSurf = _surf;
    float oldZOff = _z_off;
    cv::Vec3f oldPtr = _ptr;
    float oldDsScale = _ds_scale;
    int oldDsSdIdx = _ds_sd_idx;

    // Set up for surface rendering at 1:1 scale
    _surf = surface;
    _scale = 1.0f;
    _z_off = 0.0f;

    recalcScales();
    _ptr = _surf->pointer();
    cv::Rect roi(-outputSize.width/2, -outputSize.height/2,
                 outputSize.width, outputSize.height);

    _vis_center = cv::Vec2f(0, 0);

    cv::Mat_<uint8_t> result = render_composite(roi);

    _surf = oldSurf;
    _scale = oldScale;
    _vis_center = oldVisCenter;
    _z_off = oldZOff;
    _ptr = oldPtr;
    _ds_scale = oldDsScale;
    _ds_sd_idx = oldDsSdIdx;

    return result;
}


cv::Mat CVolumeViewer::render_area(const cv::Rect &roi)
{
    cv::Mat_<cv::Vec3f> coords;
    cv::Mat_<uint8_t> baseGray;
    const int baseWindowLowInt = static_cast<int>(std::clamp(_baseWindowLow, 0.0f, 255.0f));
    const int baseWindowHighInt = static_cast<int>(
        std::clamp(_baseWindowHigh, static_cast<float>(baseWindowLowInt + 1), 255.0f));
    const float baseWindowSpan = std::max(1.0f, static_cast<float>(baseWindowHighInt - baseWindowLowInt));

    _overlayImageValid = false;
    _overlayImage = QImage();

    const QRect roiRect(roi.x, roi.y, roi.width, roi.height);

    const bool useComposite = (_surf_name == "segmentation" && _composite_enabled &&
                               (_composite_layers_front > 0 || _composite_layers_behind > 0));

    cv::Mat baseColor;
    bool usedCache = false;
    AxisAlignedSliceCacheKey cacheKey{};
    bool cacheKeyValid = false;

    z5::Dataset* baseDataset = volume ? volume->zarrDataset(_ds_sd_idx) : nullptr;

    if (useComposite) {
        baseGray = render_composite(roi);
    } else {
        if (auto* plane = dynamic_cast<PlaneSurface*>(_surf)) {
            _surf->gen(&coords, nullptr, roi.size(), cv::Vec3f(0, 0, 0), _scale, {static_cast<float>(roi.x), static_cast<float>(roi.y), _z_off});

            uint8_t planeId = 0;
            if (plane->axisAlignedRotationKey() >= 0 && cache && baseDataset &&
                planeIdForSurface(_surf_name, planeId)) {
                cacheKey.planeId = planeId;
                cacheKey.rotationKey = static_cast<uint16_t>(plane->axisAlignedRotationKey());
                const cv::Vec3f origin = plane->origin();
                cacheKey.originX = static_cast<int>(std::lround(origin[0]));
                cacheKey.originY = static_cast<int>(std::lround(origin[1]));
                cacheKey.originZ = static_cast<int>(std::lround(origin[2]));
                cacheKey.roiX = roi.x;
                cacheKey.roiY = roi.y;
                cacheKey.roiWidth = roi.width;
                cacheKey.roiHeight = roi.height;
                cacheKey.scaleMilli = quantizeFloat(_scale, kScaleQuantization);
                cacheKey.dsScaleMilli = quantizeFloat(_ds_scale, kDsScaleQuantization);
                cacheKey.zOffsetMilli = quantizeFloat(_z_off, kZOffsetQuantization);
                cacheKey.dsIndex = _ds_sd_idx;
                cacheKey.datasetPtr = reinterpret_cast<uintptr_t>(baseDataset);
                cacheKey.fastInterpolation = _useFastInterpolation ? 1 : 0;
                cacheKey.baseWindowLow = static_cast<uint8_t>(baseWindowLowInt);
                cacheKey.baseWindowHigh = static_cast<uint8_t>(baseWindowHighInt);
                cacheKey.colormapHash = std::hash<std::string>{}(_baseColormapId);
                cacheKey.stretchValues = _stretchValues ? 1 : 0;
                cacheKeyValid = true;

                if (auto cached = axisAlignedSliceCache().get(cacheKey)) {
                    baseColor = *cached;
                    usedCache = !baseColor.empty();
                }
            }
        } else {
            cv::Vec2f roi_c = {roi.x + roi.width / 2.0f, roi.y + roi.height / 2.0f};
            _ptr = _surf->pointer();
            cv::Vec3f diff = {roi_c[0], roi_c[1], 0};
            _surf->move(_ptr, diff / _scale);
            _vis_center = roi_c;
            _surf->gen(&coords, nullptr, roi.size(), _ptr, _scale, {-roi.width / 2.0f, -roi.height / 2.0f, _z_off});
        }

        if (!usedCache) {
            if (!baseDataset) {
                return cv::Mat();
            }
            readInterpolated3D(baseGray, baseDataset, coords * _ds_scale, cache, _useFastInterpolation);
        }
    }

    if (!usedCache && baseGray.empty()) {
        return cv::Mat();
    }

    if (!usedCache) {
        cv::Mat baseProcessed;

        // Apply stretching if enabled
        if (_stretchValues) {
            double minVal, maxVal;
            cv::minMaxLoc(baseGray, &minVal, &maxVal);
            const double range = std::max(1.0, maxVal - minVal);

            cv::Mat baseFloat;
            baseGray.convertTo(baseFloat, CV_32F);
            baseFloat -= static_cast<float>(minVal);
            baseFloat /= static_cast<float>(range);
            baseFloat.convertTo(baseProcessed, CV_8U, 255.0f);
        } else {
            // Apply window/level transformation
            cv::Mat baseFloat;
            baseGray.convertTo(baseFloat, CV_32F);
            baseFloat -= static_cast<float>(baseWindowLowInt);
            baseFloat /= baseWindowSpan;
            cv::max(baseFloat, 0.0f, baseFloat);
            cv::min(baseFloat, 1.0f, baseFloat);
            baseFloat.convertTo(baseProcessed, CV_8U, 255.0f);
        }

        // Apply colormap if specified
        if (!_baseColormapId.empty()) {
            const auto& spec = volume_viewer_cmaps::resolve(_baseColormapId);
            baseColor = volume_viewer_cmaps::makeColors(baseProcessed, spec);
        } else {
            // Convert to BGR
            if (baseProcessed.channels() == 1) {
                cv::cvtColor(baseProcessed, baseColor, cv::COLOR_GRAY2BGR);
            } else {
                baseColor = baseProcessed.clone();
            }
        }

        if (cacheKeyValid && !baseColor.empty()) {
            axisAlignedSliceCache().put(cacheKey, baseColor);
        }
    }

    if (_overlayVolume && _overlayOpacity > 0.0f) {
        if (coords.empty()) {
            if (auto* plane = dynamic_cast<PlaneSurface*>(_surf)) {
                _surf->gen(&coords, nullptr, roi.size(), cv::Vec3f(0, 0, 0), _scale, {static_cast<float>(roi.x), static_cast<float>(roi.y), _z_off});
            } else {
                cv::Vec2f roi_c = {roi.x + roi.width / 2.0f, roi.y + roi.height / 2.0f};
                _ptr = _surf->pointer();
                cv::Vec3f diff = {roi_c[0], roi_c[1], 0};
                _surf->move(_ptr, diff / _scale);
                _vis_center = roi_c;
                _surf->gen(&coords, nullptr, roi.size(), _ptr, _scale, {-roi.width / 2.0f, -roi.height / 2.0f, _z_off});
            }
        }

        if (!coords.empty()) {
            int overlayIdx = 0;
            float overlayScale = 1.0f;
            if (_overlayVolume->numScales() > 0) {
                overlayIdx = std::min<int>(_ds_sd_idx, static_cast<int>(_overlayVolume->numScales()) - 1);
                overlayScale = std::pow(2.0f, -overlayIdx);
            }

            cv::Mat_<uint8_t> overlayValues;
            z5::Dataset* overlayDataset = _overlayVolume->zarrDataset(overlayIdx);
            readInterpolated3D(overlayValues, overlayDataset, coords * overlayScale, cache, /*nearest_neighbor=*/true);

            if (!overlayValues.empty()) {
                const int windowLow = static_cast<int>(std::clamp(_overlayWindowLow, 0.0f, 255.0f));
                const int windowHigh = static_cast<int>(std::clamp(_overlayWindowHigh, static_cast<float>(windowLow + 1), 255.0f));

                cv::Mat activeMask;
                cv::compare(overlayValues, windowLow, activeMask, cv::CmpTypes::CMP_GE);

                if (cv::countNonZero(activeMask) > 0) {
                    cv::Mat overlayScaled;
                    overlayValues.convertTo(overlayScaled, CV_32F);
                    overlayScaled -= static_cast<float>(windowLow);
                    overlayScaled.setTo(0.0f, overlayScaled < 0.0f);
                    const float windowSpan = std::max(1.0f, static_cast<float>(windowHigh - windowLow));
                    overlayScaled /= windowSpan;
                    cv::threshold(overlayScaled, overlayScaled, 1.0f, 1.0f, cv::THRESH_TRUNC);

                    cv::Mat overlayColorInput;
                    overlayScaled.convertTo(overlayColorInput, CV_8U, 255.0f);

                    const auto& spec = volume_viewer_cmaps::resolve(_overlayColormapId);
                    cv::Mat overlayColor = volume_viewer_cmaps::makeColors(overlayColorInput, spec);

                    if (!overlayColor.empty()) {
                        cv::Mat inactiveMask;
                        cv::bitwise_not(activeMask, inactiveMask);
                        overlayColor.setTo(cv::Scalar(0, 0, 0), inactiveMask);

                        cv::Mat overlayBGRA;
                        cv::cvtColor(overlayColor, overlayBGRA, cv::COLOR_BGR2BGRA);

                        std::vector<cv::Mat> channels;
                        cv::split(overlayBGRA, channels);
                        const uchar alphaValue = static_cast<uchar>(std::round(std::clamp(_overlayOpacity, 0.0f, 1.0f) * 255.0f));
                        channels[3].setTo(alphaValue, activeMask);
                        channels[3].setTo(0, inactiveMask);
                        cv::merge(channels, overlayBGRA);

                        cv::cvtColor(overlayBGRA, overlayBGRA, cv::COLOR_BGRA2RGBA);
                        QImage overlayImage(overlayBGRA.data, overlayBGRA.cols, overlayBGRA.rows, overlayBGRA.step, QImage::Format_RGBA8888);
                        _overlayImage = overlayImage.copy();
                        _overlayImageValid = true;
                    }
                }
            }
        }
    }

    // Surface overlap detection
    if (_surfaceOverlayEnabled && !_surfaceOverlayName.empty() && _surf_col && !baseColor.empty()) {
        Surface* overlaySurf = _surf_col->surface(_surfaceOverlayName);
        if (overlaySurf && overlaySurf != _surf) {
            cv::Mat_<cv::Vec3f> overlayCoords;

            // Generate coordinates for overlay surface using the same ROI parameters
            if (auto* plane = dynamic_cast<PlaneSurface*>(_surf)) {
                overlaySurf->gen(&overlayCoords, nullptr, roi.size(), cv::Vec3f(0, 0, 0), _scale,
                               {static_cast<float>(roi.x), static_cast<float>(roi.y), _z_off});
            } else {
                cv::Vec2f roi_c = {roi.x + roi.width / 2.0f, roi.y + roi.height / 2.0f};
                auto overlayPtr = overlaySurf->pointer();
                cv::Vec3f diff = {roi_c[0], roi_c[1], 0};
                overlaySurf->move(overlayPtr, diff / _scale);
                overlaySurf->gen(&overlayCoords, nullptr, roi.size(), overlayPtr, _scale,
                               {-roi.width / 2.0f, -roi.height / 2.0f, _z_off});
            }

            // Compute distances and create overlap mask
            if (!overlayCoords.empty() && overlayCoords.size() == coords.size()) {
                cv::Mat_<uint8_t> overlapMask(baseColor.size(), uint8_t(0));

                #pragma omp parallel for collapse(2)
                for (int y = 0; y < coords.rows; ++y) {
                    for (int x = 0; x < coords.cols; ++x) {
                        const cv::Vec3f& basePos = coords(y, x);
                        const cv::Vec3f& overlayPos = overlayCoords(y, x);

                        // Check if both positions are valid (not -1)
                        if (basePos[0] >= 0 && overlayPos[0] >= 0) {
                            // Compute Euclidean distance
                            cv::Vec3f diff = basePos - overlayPos;
                            float distance = std::sqrt(diff.dot(diff));

                            if (distance < _surfaceOverlapThreshold) {
                                overlapMask(y, x) = 255;
                            }
                        }
                    }
                }

                // Blend yellow highlight where surfaces overlap
                if (cv::countNonZero(overlapMask) > 0) {
                    const cv::Vec3b highlightColor(0, 255, 255); // Yellow in BGR
                    const float blendFactor = 0.5f; // 50% blend

                    for (int y = 0; y < baseColor.rows; ++y) {
                        for (int x = 0; x < baseColor.cols; ++x) {
                            if (overlapMask(y, x) > 0) {
                                cv::Vec3b& pixel = baseColor.at<cv::Vec3b>(y, x);
                                pixel = pixel * (1.0f - blendFactor) + highlightColor * blendFactor;
                            }
                        }
                    }
                }
            }
        }
    }

    return baseColor;
}

class LifeTime
{
public:
    LifeTime(std::string msg)
    {
        std::cout << msg << std::flush;
        start = std::chrono::high_resolution_clock::now();
    }
    ~LifeTime()
    {
        auto end = std::chrono::high_resolution_clock::now();
        std::cout << " took " << std::chrono::duration<double>(end-start).count() << " s" << std::endl;
    }
private:
    std::chrono::time_point<std::chrono::high_resolution_clock> start;
};

void CVolumeViewer::renderVisible(bool force)
{
    if (_surf && _surf_col) {
        Surface* currentSurface = _surf_col->surface(_surf_name);
        if (!currentSurface) {
            // Surface was cleared (e.g. during volume reload) without a change signal
            // reaching this viewer yet; drop the dangling pointer before rendering.
            _surf = nullptr;
        }
    }

    if (!volume || !volume->zarrDataset() || !_surf)
        return;

    QRectF bbox = fGraphicsView->mapToScene(fGraphicsView->viewport()->geometry()).boundingRect();
    
    if (!force && QRectF(curr_img_area).contains(bbox))
        return;
    
    
    curr_img_area = {static_cast<int>(bbox.left()),static_cast<int>(bbox.top()), static_cast<int>(bbox.width()), static_cast<int>(bbox.height())};
    
    cv::Mat img = render_area({curr_img_area.x(), curr_img_area.y(), curr_img_area.width(), curr_img_area.height()});
    
    QImage qimg = Mat2QImage(img);
    if (_overlayImageValid && !_overlayImage.isNull()) {
        qimg = qimg.convertToFormat(QImage::Format_RGBA8888);
        QPainter painter(&qimg);
        painter.setCompositionMode(QPainter::CompositionMode_SourceOver);
        painter.drawImage(0, 0, _overlayImage);
    }

    QPixmap pixmap = QPixmap::fromImage(qimg, fSkipImageFormatConv ? Qt::NoFormatConversion : Qt::AutoColor);
 
    // Add the QPixmap to the scene as a QGraphicsPixmapItem
    if (!fBaseImageItem)
        fBaseImageItem = fScene->addPixmap(pixmap);
    else
        fBaseImageItem->setPixmap(pixmap);
    
    if (!_center_marker) {
        _center_marker = fScene->addEllipse({-10,-10,20,20}, QPen(COLOR_FOCUS, 3, Qt::DashDotLine, Qt::RoundCap, Qt::RoundJoin));
        _center_marker->setZValue(11);
    }

    _center_marker->setParentItem(fBaseImageItem);
    
    fBaseImageItem->setOffset(curr_img_area.topLeft());
}



void CVolumeViewer::renderIntersections()
{
    if (!volume || !volume->zarrDataset() || !_surf)
        return;

    const QRectF viewRect = fGraphicsView
        ? fGraphicsView->mapToScene(fGraphicsView->viewport()->geometry()).boundingRect()
        : QRectF(curr_img_area);

    auto removeItemsForKey = [&](const std::string& key) {
        auto it = _intersect_items.find(key);
        if (it == _intersect_items.end()) {
            return;
        }
        for (auto* item : it->second) {
            fScene->removeItem(item);
            delete item;
        }
        _intersect_items.erase(it);
    };

    auto clearAllIntersectionItems = [&]() {
        std::vector<std::string> keys;
        keys.reserve(_intersect_items.size());
        for (const auto& pair : _intersect_items) {
            keys.push_back(pair.first);
        }
        for (const auto& key : keys) {
            removeItemsForKey(key);
        }
    };

    PlaneSurface *plane = dynamic_cast<PlaneSurface*>(_surf);
    QuadSurface* activeSegSurface =
        _surf_col ? dynamic_cast<QuadSurface*>(_surf_col->surface("segmentation")) : nullptr;
    const bool segmentationAliasRequested = _intersect_tgts.count("segmentation") > 0;

    
    if (plane) {
        cv::Rect plane_roi = {static_cast<int>(viewRect.x()/_scale),
                              static_cast<int>(viewRect.y()/_scale),
                              static_cast<int>(viewRect.width()/_scale),
                              static_cast<int>(viewRect.height()/_scale)};
        // Enlarge the sampled region so nearby intersections outside the viewport still get clipped.
        const int dominantSpan = std::max(plane_roi.width, plane_roi.height);
        const int planeRoiPadding = 8;
        plane_roi.x -= planeRoiPadding;
        plane_roi.y -= planeRoiPadding;
        plane_roi.width += planeRoiPadding * 2;
        plane_roi.height += planeRoiPadding * 2;

        cv::Vec3f corner = plane->coord(cv::Vec3f(0,0,0), {static_cast<float>(plane_roi.x), static_cast<float>(plane_roi.y), 0.0});
        Rect3D view_bbox = {corner, corner};
        view_bbox = expand_rect(view_bbox, plane->coord(cv::Vec3f(0,0,0), {static_cast<float>(plane_roi.br().x), static_cast<float>(plane_roi.y), 0}));
        view_bbox = expand_rect(view_bbox, plane->coord(cv::Vec3f(0,0,0), {static_cast<float>(plane_roi.x), static_cast<float>(plane_roi.br().y), 0}));
        view_bbox = expand_rect(view_bbox, plane->coord(cv::Vec3f(0,0,0), {static_cast<float>(plane_roi.br().x), static_cast<float>(plane_roi.br().y), 0}));
        const cv::Vec3f bboxExtent = view_bbox.high - view_bbox.low;
        const float maxExtent = std::max(std::abs(bboxExtent[0]),
                              std::max(std::abs(bboxExtent[1]), std::abs(bboxExtent[2])));
        const float viewPadding = std::max(64.0f, maxExtent * 0.25f);
        view_bbox.low -= cv::Vec3f(viewPadding, viewPadding, viewPadding);
        view_bbox.high += cv::Vec3f(viewPadding, viewPadding, viewPadding);

        const SurfacePatchIndex* patchIndex =
            _viewerManager ? _viewerManager->surfacePatchIndex() : nullptr;
        if (!patchIndex) {
            clearAllIntersectionItems();
            return;
        }
        const float clipTolerance = std::max(_intersectionThickness, 1e-4f);

        using IntersectionCandidate = std::pair<std::string, QuadSurface*>;
        std::vector<IntersectionCandidate> intersectCandidates;
        intersectCandidates.reserve(_intersect_tgts.size());
        for (const auto& key : _intersect_tgts) {
            Surface* surfacePtr = _surf_col->surface(key);
            if (!surfacePtr) {
                std::cout << "[CVolumeViewer] skip candidate '" << key << "' (surface missing)\n";
                continue;
            }
            auto* segmentation = dynamic_cast<QuadSurface*>(surfacePtr);
            if (!segmentation) {
                std::cout << "[CVolumeViewer] skip candidate '" << key << "' (not QuadSurface)\n";
                continue;
            }

            if (_segmentationEditActive && activeSegSurface && segmentationAliasRequested &&
                segmentation == activeSegSurface && key != "segmentation") {
                removeItemsForKey(key);
                continue;
            }

            intersectCandidates.emplace_back(key, segmentation);
        }

        std::vector<SurfacePatchIndex::TriangleCandidate> triangleCandidates;
        patchIndex->queryTriangles(view_bbox, nullptr, triangleCandidates);

        std::unordered_map<QuadSurface*, std::vector<size_t>> trianglesBySurface;
        trianglesBySurface.reserve(intersectCandidates.size());
        for (size_t idx = 0; idx < triangleCandidates.size(); ++idx) {
            auto* surface = triangleCandidates[idx].surface;
            if (!surface) {
                continue;
            }
            trianglesBySurface[surface].push_back(idx);
        }

        auto intersectionLinesEqual = [](const std::vector<IntersectionLine>& lhs,
                                         const std::vector<IntersectionLine>& rhs) {
            if (lhs.size() != rhs.size()) {
                return false;
            }
            for (size_t idx = 0; idx < lhs.size(); ++idx) {
                const auto& a = lhs[idx];
                const auto& b = rhs[idx];
                if (a.world.size() != b.world.size() ||
                    a.surfaceParams.size() != b.surfaceParams.size()) {
                    return false;
                }
                for (size_t pointIdx = 0; pointIdx < a.world.size(); ++pointIdx) {
                    if (a.world[pointIdx] != b.world[pointIdx]) {
                        return false;
                    }
                }
                for (size_t pointIdx = 0; pointIdx < a.surfaceParams.size(); ++pointIdx) {
                    if (a.surfaceParams[pointIdx] != b.surfaceParams[pointIdx]) {
                        return false;
                    }
                }
            }
            return true;
        };

        size_t colorIndex = 0;
        for (const auto& candidate : intersectCandidates) {
            const auto& key = candidate.first;
            QuadSurface* segmentation = candidate.second;

            const auto trianglesIt = trianglesBySurface.find(segmentation);
            if (trianglesIt == trianglesBySurface.end()) {
                removeItemsForKey(key);
                continue;
            }

            const auto& candidateIndices = trianglesIt->second;

            std::vector<IntersectionLine> intersectionLines;
            intersectionLines.reserve(candidateIndices.size());
            for (size_t candidateIndex : candidateIndices) {
                const auto& triCandidate = triangleCandidates[candidateIndex];
                auto segment = SurfacePatchIndex::clipTriangleToPlane(triCandidate, *plane, clipTolerance);
                if (!segment) {
                    continue;
                }

                IntersectionLine line;
                line.world.reserve(2);
                line.surfaceParams.reserve(2);
                for (int i = 0; i < 2; ++i) {
                    line.world.push_back(segment->world[i]);
                    line.surfaceParams.push_back(segment->surfaceParams[i]);
                }
                intersectionLines.push_back(std::move(line));
            }

            QColor col;
            float width = 3;
            int z_value = 5;

            static const QColor palette[] = {
                QColor(255, 50, 50),
                QColor(255, 161, 50),
                QColor(238, 255, 50),
                QColor(128, 255, 50),
                QColor(50, 255, 83),
                QColor(50, 255, 193),
                QColor(50, 206, 255),
                QColor(50, 95, 255),
                QColor(116, 50, 255),
                QColor(226, 50, 255),
                QColor(255, 50, 173),
                QColor(255, 50, 63),
                QColor(255, 148, 50),
                QColor(250, 255, 50),
                QColor(140, 255, 50),
                QColor(50, 255, 71),
                QColor(50, 255, 181),
                QColor(50, 218, 255),
                QColor(50, 108, 255),
                QColor(104, 50, 255),
                QColor(214, 50, 255),
                QColor(255, 50, 185),
                QColor(255, 50, 75),
                QColor(255, 136, 50),
                QColor(255, 246, 50),
                QColor(153, 255, 50),
                QColor(50, 255, 59),
                QColor(50, 255, 169),
                QColor(50, 230, 255),
                QColor(50, 120, 255),
                QColor(91, 50, 255),
                QColor(201, 50, 255),
            };
            col = palette[colorIndex % std::size(palette)];
            ++colorIndex;

            const bool isActiveSegmentation =
                activeSegSurface && segmentation == activeSegSurface;
            if (isActiveSegmentation) {
                col = (_surf_name == "seg yz"   ? COLOR_SEG_YZ
                       : _surf_name == "seg xz" ? COLOR_SEG_XZ
                                                : COLOR_SEG_XY);
                width = 3;
                z_value = 20;
            }

            if (!_highlightedSurfaceIds.empty() && _highlightedSurfaceIds.count(key)) {
                col = QColor(0, 220, 255);
                width = 4;
                z_value = 30;
            }

            std::vector<QGraphicsItem*> items;
            items.reserve(intersectionLines.size());
            for (const auto& line : intersectionLines) {
                if (line.world.size() < 2) {
                    continue;
                }
                QPainterPath path;
                bool first = true;
                for (const auto& wp : line.world) {
                    cv::Vec3f p = plane->project(wp, 1.0, _scale);
                    if (first)
                        path.moveTo(p[0], p[1]);
                    else
                        path.lineTo(p[0], p[1]);
                    first = false;
                }
                auto* item = fGraphicsView->scene()->addPath(path, QPen(col, width));
                item->setZValue(z_value);
                item->setOpacity(_intersectionOpacity);
                if (fBaseImageItem) {
                    item->setParentItem(fBaseImageItem);
                }
                items.push_back(item);
            }

            if (!items.empty()) {
                removeItemsForKey(key);
                _intersect_items[key] = items;
            } else {
                removeItemsForKey(key);
            }

            bool shouldUpdateIntersection = _surf_col && !intersectionLines.empty();
            if (shouldUpdateIntersection) {
                if (auto* existing = _surf_col->intersection(_surf_name, key)) {
                    shouldUpdateIntersection =
                        !intersectionLinesEqual(existing->lines, intersectionLines);
                }
            }

            if (shouldUpdateIntersection) {
                auto* intersection = new Intersection();
                intersection->lines = std::move(intersectionLines);
                _ignore_intersect_change = intersection;
                _surf_col->setIntersection(_surf_name, key, intersection);
                _ignore_intersect_change = nullptr;
            }
        }

        // Remove stale intersections that are no longer requested.
        std::vector<std::string> planeKeysToRemove;
        for (const auto& entry : _intersect_items) {
            if (!_intersect_tgts.count(entry.first)) {
                planeKeysToRemove.push_back(entry.first);
            }
        }
        for (const auto& key : planeKeysToRemove) {
            removeItemsForKey(key);
        }

    }
    else if (_surf_name == "segmentation" /*&& dynamic_cast<QuadSurface*>(_surf_col->surface("visible_segmentation"))*/) {
        //TODO make configurable, for now just show everything!
        std::vector<std::pair<std::string,std::string>> intersects = _surf_col->intersections("segmentation");
        QuadSurface* quadSurface = dynamic_cast<QuadSurface*>(_surf);
        if (!quadSurface) {
            return;
        }

        for (auto pair : intersects) {
            std::string key = pair.first;
            if (key == "segmentation")
                key = pair.second;
            
            if (!_intersect_tgts.count(key))
                continue;

            Intersection* storedIntersection = _surf_col->intersection(pair.first, pair.second);
            if (!storedIntersection || storedIntersection->lines.empty()) {
                continue;
            }

            std::vector<QGraphicsItem*> items;
            for (const auto& line : storedIntersection->lines) {
                if (line.surfaceParams.size() < 2 || line.surfaceParams.size() != line.world.size()) {
                    continue;
                }
                QPainterPath path;
                bool first = true;
                for (const auto& param : line.surfaceParams) {
                    cv::Vec3f p = quadSurface->loc(param) * _scale;
                    if (p[0] == -1) {
                        continue;
                    }
                    if (first)
                        path.moveTo(p[0], p[1]);
                    else
                        path.lineTo(p[0], p[1]);
                    first = false;
                }

                if (path.isEmpty()) {
                    continue;
                }

                auto item = fGraphicsView->scene()->addPath(path, QPen(key == "seg yz" ? COLOR_SEG_YZ: COLOR_SEG_XZ, 2));
                item->setZValue(5);
                item->setOpacity(_intersectionOpacity);
                if (fBaseImageItem) {
                    item->setParentItem(fBaseImageItem);
                }
                items.push_back(item);
            }

            if (!items.empty()) {
                removeItemsForKey(key);
                _intersect_items[key] = items;
            } else {
                removeItemsForKey(key);
            }
        }

        // Remove intersection drawings for keys that are no longer being tracked.
        std::vector<std::string> keysToRemove;
        for (const auto& entry : _intersect_items) {
            if (!_intersect_tgts.count(entry.first)) {
                keysToRemove.push_back(entry.first);
            }
        }
        for (const auto& key : keysToRemove) {
            removeItemsForKey(key);
        }
    }
}


void CVolumeViewer::onPanStart(Qt::MouseButton buttons, Qt::KeyboardModifiers modifiers)
{
    renderVisible();

    _overlayUpdateTimer->stop();
    _overlayUpdateTimer->start();
}

void CVolumeViewer::onPanRelease(Qt::MouseButton buttons, Qt::KeyboardModifiers modifiers)
{
    renderVisible();

    _overlayUpdateTimer->stop();
    _overlayUpdateTimer->start();
}

void CVolumeViewer::onScrolled()
{
    // renderVisible();
}

void CVolumeViewer::onResized()
{
   renderVisible(true);
}

void CVolumeViewer::onPathsChanged(const QList<PathPrimitive>& paths)
{
    _paths.clear();
    _paths.reserve(paths.size());
    for (const auto& path : paths) {
        _paths.push_back(path);
    }
    emit overlaysUpdated();
}

void CVolumeViewer::onMousePress(QPointF scene_loc, Qt::MouseButton button, Qt::KeyboardModifiers modifiers)
{
    // BBox drawing consumes mouse events on segmentation view
    if (_bboxMode && _surf_name == "segmentation") {
        if (button == Qt::LeftButton) {
            // Convert to surface parameter coords (unscaled)
            cv::Vec3f p, n;
            if (!scene2vol(p, n, _surf, _surf_name, _surf_col, scene_loc, _vis_center, _scale)) return;
            auto* quad = dynamic_cast<QuadSurface*>(_surf);
            if (!quad) return;
            auto ptr = quad->pointer();
            quad->pointTo(ptr, p, 2.0f, 100);
            cv::Vec3f sp = quad->loc(ptr); // unscaled surface coords
            _bboxStart = QPointF(sp[0], sp[1]);
            QRectF r(QPointF(_bboxStart.x()*_scale, _bboxStart.y()*_scale), QPointF(_bboxStart.x()*_scale, _bboxStart.y()*_scale));
            _activeBBoxSceneRect = r.normalized();
            emit overlaysUpdated();
        }
        return; // consume in bbox mode
    }
    if (!_point_collection || !_surf) return;

    if (button == Qt::LeftButton) {
        if (_highlighted_point_id != 0 && !modifiers.testFlag(Qt::ControlModifier)) {
            emit pointClicked(_highlighted_point_id);
            _dragged_point_id = _highlighted_point_id;
            // Do not return, allow forwarding for other widgets
        }
    } else if (button == Qt::RightButton) {
        if (_highlighted_point_id != 0) {
            _point_collection->removePoint(_highlighted_point_id);
        }
    }

    // Forward for drawing widgets
    cv::Vec3f p, n;
    if (scene2vol(p, n, _surf, _surf_name, _surf_col, scene_loc, _vis_center, _scale)) {
        sendMousePressVolume(p, n, button, modifiers);
    }
}

void CVolumeViewer::onMouseMove(QPointF scene_loc, Qt::MouseButtons buttons, Qt::KeyboardModifiers modifiers)
{
    // BBox drawing consumes mouse events on segmentation view
    if (_bboxMode && _surf_name == "segmentation") {
        if (_activeBBoxSceneRect && (buttons & Qt::LeftButton)) {
            cv::Vec3f p, n;
            if (!scene2vol(p, n, _surf, _surf_name, _surf_col, scene_loc, _vis_center, _scale)) return;
            auto* quad = dynamic_cast<QuadSurface*>(_surf);
            if (!quad) return;
            auto ptr = quad->pointer();
            quad->pointTo(ptr, p, 2.0f, 100);
            cv::Vec3f sp = quad->loc(ptr); // unscaled
            QPointF cur(sp[0], sp[1]);
            QRectF r(QPointF(_bboxStart.x()*_scale, _bboxStart.y()*_scale), QPointF(cur.x()*_scale, cur.y()*_scale));
            _activeBBoxSceneRect = r.normalized();
            emit overlaysUpdated();
        }
        return; // consume in bbox mode
    }
    onCursorMove(scene_loc); // Keep highlighting up to date

    if ((buttons & Qt::LeftButton) && _dragged_point_id != 0) {
        cv::Vec3f p, n;
        if (scene2vol(p, n, _surf, _surf_name, _surf_col, scene_loc, _vis_center, _scale)) {
            if (auto point_opt = _point_collection->getPoint(_dragged_point_id)) {
                ColPoint updated_point = *point_opt;
                updated_point.p = p;
                _point_collection->updatePoint(updated_point);
            }
        }
    } else {
        if (!_surf) {
            return;
        }
        
        cv::Vec3f p, n;
        if (!scene2vol(p, n, _surf, _surf_name, _surf_col, scene_loc, _vis_center, _scale))
            return;
        
        emit sendMouseMoveVolume(p, buttons, modifiers);
    }
}

void CVolumeViewer::onMouseRelease(QPointF scene_loc, Qt::MouseButton button, Qt::KeyboardModifiers modifiers)
{
    // BBox drawing consumes mouse events on segmentation view
    if (_bboxMode && _surf_name == "segmentation") {
        if (button == Qt::LeftButton && _activeBBoxSceneRect) {
            // Determine final rect in surface parameter coords
            QRectF rScene = _activeBBoxSceneRect->normalized();
            QRectF rSurf(QPointF(rScene.left()/_scale, rScene.top()/_scale), QPointF(rScene.right()/_scale, rScene.bottom()/_scale));
            // Promote this rectangle into a persistent selection with unique color (stored unscaled)
            // Generate a distinct color using HSV cycling
            int idx = static_cast<int>(_selections.size());
            QColor col = QColor::fromHsv((idx * 53) % 360, 200, 255);
            _selections.push_back({rSurf, col});
            _activeBBoxSceneRect.reset();
            emit overlaysUpdated();
        }
        return; // consume in bbox mode
    }
    if (button == Qt::LeftButton && _dragged_point_id != 0) {
        _dragged_point_id = 0;
        // Re-run highlight logic
        onCursorMove(scene_loc);
    }

    // Forward for drawing widgets
    cv::Vec3f p, n;
    if (scene2vol(p, n, _surf, _surf_name, _surf_col, scene_loc, _vis_center, _scale)) {
        if (dynamic_cast<PlaneSurface*>(_surf))
            emit sendMouseReleaseVolume(p, button, modifiers);
        else if (_surf_name == "segmentation")
            emit sendMouseReleaseVolume(p, button, modifiers);
        else
            std::cout << "FIXME: onMouseRelease()" << std::endl;
    }
}

void CVolumeViewer::setBBoxMode(bool enabled)
{
    _bboxMode = enabled;
    if (!enabled && _activeBBoxSceneRect) {
        _activeBBoxSceneRect.reset();
        emit overlaysUpdated();
    }
}

QuadSurface* CVolumeViewer::makeBBoxFilteredSurfaceFromSceneRect(const QRectF& sceneRect)
{
    if (_surf_name != "segmentation") return nullptr;
    auto* quad = dynamic_cast<QuadSurface*>(_surf);
    if (!quad) return nullptr;

    const cv::Mat_<cv::Vec3f> src = quad->rawPoints();
    const int H = src.rows;
    const int W = src.cols;

    // Convert scene-space rect to surface-parameter rect (nominal units)
    QRectF rSurf(QPointF(sceneRect.left()/_scale,  sceneRect.top()/_scale),
                 QPointF(sceneRect.right()/_scale, sceneRect.bottom()/_scale));
    rSurf = rSurf.normalized();

    // Compute tight index bounds from surface-parameter rect
    const double cx = W * 0.5; // cols/2
    const double cy = H * 0.5; // rows/2
    const cv::Vec2f sc = quad->scale();
    int i0 = std::max(0,               (int)std::floor(cx + rSurf.left()   * sc[0]));
    int i1 = std::min(W - 1,           (int)std::ceil (cx + rSurf.right()  * sc[0]));
    int j0 = std::max(0,               (int)std::floor(cy + rSurf.top()    * sc[1]));
    int j1 = std::min(H - 1,           (int)std::ceil (cy + rSurf.bottom() * sc[1]));
    if (i0 > i1 || j0 > j1) return nullptr;

    const int outW = (i1 - i0 + 1);
    const int outH = (j1 - j0 + 1);
    cv::Mat_<cv::Vec3f> cropped(outH, outW, cv::Vec3f(-1.f, -1.f, -1.f));

    // Keep only points whose parameter coords fall inside rSurf (cheap, linear mapping)
    for (int j = j0; j <= j1; ++j) {
        for (int i = i0; i <= i1; ++i) {
            const cv::Vec3f& p = src(j, i);
            if (p[0] == -1.0f && p[1] == -1.0f && p[2] == -1.0f) continue;
            const double u = (i - cx) / sc[0];
            const double v = (j - cy) / sc[1];
            if (u >= rSurf.left() && u <= rSurf.right() && v >= rSurf.top() && v <= rSurf.bottom()) {
                cropped(j - j0, i - i0) = p;
            }
        }
    }

    // Remove spatial outliers, then trim to minimal grid again
    cv::Mat_<cv::Vec3f> cleaned = clean_surface_outliers(cropped);

    // Optional heuristic: tighten edges by requiring a minimum number of valid
    // points per border row/column to consider it part of the crop.
    auto countValidInCol = [&](int c) {
        int cnt = 0; for (int r = 0; r < cleaned.rows; ++r) if (cleaned(r,c)[0] != -1) ++cnt; return cnt; };
    auto countValidInRow = [&](int r) {
        int cnt = 0; for (int c = 0; c < cleaned.cols; ++c) if (cleaned(r,c)[0] != -1) ++cnt; return cnt; };
    int minValidCol = std::max(1, std::min(3, cleaned.rows));
    int minValidRow = std::max(1, std::min(3, cleaned.cols));

    int left = 0, right = cleaned.cols - 1, top = 0, bottom = cleaned.rows - 1;
    while (left <= right && countValidInCol(left) < minValidCol) ++left;
    while (right >= left && countValidInCol(right) < minValidCol) --right;
    while (top <= bottom && countValidInRow(top) < minValidRow) ++top;
    while (bottom >= top && countValidInRow(bottom) < minValidRow) --bottom;

    // Fallback to bounding any valid cell if heuristic removed everything
    if (left > right || top > bottom) {
        left = cleaned.cols; right = -1; top = cleaned.rows; bottom = -1;
        for (int j = 0; j < cleaned.rows; ++j)
            for (int i = 0; i < cleaned.cols; ++i)
                if (cleaned(j,i)[0] != -1) {
                    left = std::min(left, i); right = std::max(right, i);
                    top  = std::min(top,  j); bottom= std::max(bottom,j);
                }
        if (right < 0 || bottom < 0) return nullptr; // all removed
    }

    const int fW = (right - left + 1);
    const int fH = (bottom - top + 1);
    cv::Mat_<cv::Vec3f> finalPts(fH, fW, cv::Vec3f(-1.f, -1.f, -1.f));
    for (int j = top; j <= bottom; ++j)
        for (int i = left; i <= right; ++i)
            finalPts(j - top, i - left) = cleaned(j, i);

    auto* out = new QuadSurface(finalPts, quad->_scale);
    return out;
}

auto CVolumeViewer::selections() const -> std::vector<std::pair<QRectF, QColor>>
{
    std::vector<std::pair<QRectF, QColor>> out;
    out.reserve(_selections.size());
    for (const auto& s : _selections) {
        QRectF sceneRect(QPointF(s.surfRect.left()*_scale,  s.surfRect.top()*_scale),
                         QPointF(s.surfRect.right()*_scale, s.surfRect.bottom()*_scale));
        out.emplace_back(sceneRect.normalized(), s.color);
    }
    return out;
}

void CVolumeViewer::clearSelections()
{
    _selections.clear();
    emit overlaysUpdated();
}

void CVolumeViewer::setCompositeEnabled(bool enabled)
{
    if (_composite_enabled != enabled) {
        _composite_enabled = enabled;
        renderVisible(true);
        
        // Update status label
        QString status = QString("%1x %2").arg(_scale).arg(_z_off);
        if (_composite_enabled) {
            QString method = QString::fromStdString(_composite_method);
            method[0] = method[0].toUpper();
            status += QString(" | Composite: %1(%2)").arg(method).arg(_composite_layers);
        }
        _lbl->setText(status);
    }
}
void CVolumeViewer::setCompositeLayersInFront(int layers)
{
    if (layers >= 0 && layers <= 21 && layers != _composite_layers_front) {
        _composite_layers_front = layers;
        if (_composite_enabled) {
            renderVisible(true);
        }
    }
}

void CVolumeViewer::setCompositeLayersBehind(int layers)
{
    if (layers >= 0 && layers <= 21 && layers != _composite_layers_behind) {
        _composite_layers_behind = layers;
        if (_composite_enabled) {
            renderVisible(true);
        }
    }
}

void CVolumeViewer::setCompositeAlphaMin(int value)
{
    if (value >= 0 && value <= 255 && value != _composite_alpha_min) {
        _composite_alpha_min = value;
        if (_composite_enabled && _composite_method == "alpha") {
            renderVisible(true);
        }
    }
}

void CVolumeViewer::setCompositeAlphaMax(int value)
{
    if (value >= 0 && value <= 255 && value != _composite_alpha_max) {
        _composite_alpha_max = value;
        if (_composite_enabled && _composite_method == "alpha") {
            renderVisible(true);
        }
    }
}

void CVolumeViewer::setCompositeAlphaThreshold(int value)
{
    if (value >= 0 && value <= 10000 && value != _composite_alpha_threshold) {
        _composite_alpha_threshold = value;
        if (_composite_enabled && _composite_method == "alpha") {
            renderVisible(true);
        }
    }
}

void CVolumeViewer::setCompositeMaterial(int value)
{
    if (value >= 0 && value <= 255 && value != _composite_material) {
        _composite_material = value;
        if (_composite_enabled && _composite_method == "alpha") {
            renderVisible(true);
        }
    }
}

void CVolumeViewer::setCompositeReverseDirection(bool reverse)
{
    if (reverse != _composite_reverse_direction) {
        _composite_reverse_direction = reverse;
        if (_composite_enabled) {
            renderVisible(true);
        }
    }
}

void CVolumeViewer::setCompositeMethod(const std::string& method)
{
    if (method != _composite_method && (method == "max" || method == "mean" || method == "min" || method == "alpha")) {
        _composite_method = method;
        if (_composite_enabled) {
            renderVisible(true);
            
            // Update status label
            QString status = QString("%1x %2").arg(_scale).arg(_z_off);
            QString methodDisplay = QString::fromStdString(_composite_method);
            methodDisplay[0] = methodDisplay[0].toUpper();
            status += QString(" | Composite: %1(%2)").arg(methodDisplay).arg(_composite_layers);
            _lbl->setText(status);
        }
    }
}

void CVolumeViewer::onVolumeClosing()
{
    // Only clear segmentation-related surfaces, not persistent plane surfaces
    if (_surf_name == "segmentation") {
        onSurfaceChanged(_surf_name, nullptr);
    }
    // For plane surfaces (xy plane, xz plane, yz plane), just clear the scene
    // but keep the surface reference so it can render with the new volume
    else if (_surf_name == "xy plane" || _surf_name == "xz plane" || _surf_name == "yz plane") {
        if (fScene) {
            clearAllOverlayGroups();
            fScene->clear();
        }
        // Clear all item collections
        _intersect_items.clear();
        slice_vis_items.clear();
        _paths.clear();
        emit overlaysUpdated();
        _cursor = nullptr;
        _center_marker = nullptr;
        fBaseImageItem = nullptr;
        // Note: We don't set _surf = nullptr here, so the surface remains available
    }
    else {
        // For other surface types (seg xz, seg yz), clear them
        onSurfaceChanged(_surf_name, nullptr);
    }
}

void CVolumeViewer::onDrawingModeActive(bool active, float brushSize, bool isSquare)
{
    _drawingModeActive = active;
    _brushSize = brushSize;
    _brushIsSquare = isSquare;
    
    // Update the cursor to reflect the drawing mode state
    if (_cursor) {
        fScene->removeItem(_cursor);
        delete _cursor;
        _cursor = nullptr;
    }
    
    // Force cursor update
    POI *cursor = _surf_col->poi("cursor");
    if (cursor) {
        onPOIChanged("cursor", cursor);
    }
}

void CVolumeViewer::onCollectionSelected(uint64_t collectionId)
{
    _selected_collection_id = collectionId;
    emit overlaysUpdated();
}

void CVolumeViewer::onKeyRelease(int /*key*/, Qt::KeyboardModifiers /*modifiers*/)
{
}

void CVolumeViewer::onPointSelected(uint64_t pointId)
{
    if (_selected_point_id == pointId) {
        return;
    }

    uint64_t old_selected_id = _selected_point_id;
    _selected_point_id = pointId;

    emit overlaysUpdated();
}

void CVolumeViewer::setResetViewOnSurfaceChange(bool reset)
{
    _resetViewOnSurfaceChange = reset;
}

void CVolumeViewer::updateAllOverlays()
{
    if (auto* plane = dynamic_cast<PlaneSurface*>(_surf)) {
        POI *poi = _surf_col->poi("focus");
        if (poi) {
            cv::Vec3f planeOrigin = plane->origin();
            // If plane origin differs from POI, update POI
            if (std::abs(poi->p[2] - planeOrigin[2]) > 0.01) {
                poi->p = planeOrigin;
                _surf_col->setPOI("focus", poi);  // NOW we do the expensive update
                emit sendZSliceChanged(static_cast<int>(poi->p[2]));
            }
        }
    }

    QPoint viewportPos = fGraphicsView->mapFromGlobal(QCursor::pos());
    QPointF scenePos = fGraphicsView->mapToScene(viewportPos);

    cv::Vec3f p, n;
    if (scene2vol(p, n, _surf, _surf_name, _surf_col, scenePos, _vis_center, _scale)) {
        POI *cursor = _surf_col->poi("cursor");
        if (!cursor)
            cursor = new POI;
        cursor->p = p;
        _surf_col->setPOI("cursor", cursor);
    }

    if (_point_collection && _dragged_point_id == 0) {
        uint64_t old_highlighted_id = _highlighted_point_id;
        _highlighted_point_id = 0;

        const float highlight_dist_threshold = 10.0f;
        float min_dist_sq = highlight_dist_threshold * highlight_dist_threshold;

        const auto& collections = _point_collection->getAllCollections();
        for (const auto& col_pair : collections) {
            for (const auto& point_pair : col_pair.second.points) {
                QPointF point_scene_pos = volumeToScene(point_pair.second.p);
                QPointF diff = scenePos - point_scene_pos;
                float dist_sq = QPointF::dotProduct(diff, diff);
                if (dist_sq < min_dist_sq) {
                    min_dist_sq = dist_sq;
                    _highlighted_point_id = point_pair.second.id;
                }
            }
        }

    }

    invalidateVis();
    renderIntersections();

    emit overlaysUpdated();
}

void CVolumeViewer::setOverlayGroup(const std::string& key, const std::vector<QGraphicsItem*>& items)
{
    // Remove and delete existing items in the group
    clearOverlayGroup(key);
    _overlay_groups[key] = items;
}

// Visualize the 'step' parameter used by vc_grow_seg_from_segments by placing
// three small markers in either direction along the same direction arrows.

void CVolumeViewer::clearOverlayGroup(const std::string& key)
{
    auto it = _overlay_groups.find(key);
    if (it == _overlay_groups.end()) return;
    for (auto* item : it->second) {
        if (!item) continue;
        if (auto* scene = item->scene()) {
            scene->removeItem(item);
        } else if (fScene) {
            fScene->removeItem(item);
        }
        delete item;
    }
    _overlay_groups.erase(it);
}

void CVolumeViewer::clearAllOverlayGroups()
{
    if (_overlay_groups.empty()) {
        return;
    }

    for (auto& entry : _overlay_groups) {
        for (auto* item : entry.second) {
            if (!item) {
                continue;
            }
            if (auto* scene = item->scene()) {
                scene->removeItem(item);
            } else if (fScene) {
                fScene->removeItem(item);
            }
            delete item;
        }
    }
    _overlay_groups.clear();
}

// Draw two small arrows indicating growth direction candidates:
// red = flip_x=false (along +X)
// green = flip_x=true (opposite −X)
// Shown on segmentation and projected into slice views.<|MERGE_RESOLUTION|>--- conflicted
+++ resolved
@@ -939,7 +939,6 @@
     }
 }
 
-<<<<<<< HEAD
 void CVolumeViewer::setSurfaceOverlayEnabled(bool enabled)
 {
     if (_surfaceOverlayEnabled == enabled) {
@@ -974,8 +973,6 @@
     }
 }
 
-=======
->>>>>>> 97a07f4e
 void CVolumeViewer::setOverlayWindow(float low, float high)
 {
     constexpr float kMaxOverlayValue = 255.0f;
