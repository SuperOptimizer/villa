#pragma once

#include "ViewerOverlayControllerBase.hpp"

#include <QColor>
#include <chrono>
#include <deque>
#include <map>
#include <optional>
#include <vector>

#include <opencv2/core.hpp>

class CSurfaceCollection;
class SegmentationEditManager;
class Surface;
class QuadSurface;
class PlaneSurface;
class ViewerManager;
class QTimer;

class SegmentationOverlayController : public ViewerOverlayControllerBase
{
    Q_OBJECT

public:
    struct VertexMarker
    {
        int row{0};
        int col{0};
        cv::Vec3f world{0.0f, 0.0f, 0.0f};
        bool isActive{false};
        bool isGrowth{false};
    };

    struct State
    {
        enum class FalloffMode
        {
            Drag,
            Line,
            PushPull
        };

        std::optional<VertexMarker> activeMarker;
        std::vector<VertexMarker> neighbours;
        std::vector<cv::Vec3f> maskPoints;
        bool maskVisible{false};
        bool brushActive{false};
        bool brushStrokeActive{false};
        bool lineStrokeActive{false};
        bool hasLineStroke{false};
        bool pushPullActive{false};
        FalloffMode falloff{FalloffMode::Drag};
        float gaussianRadiusSteps{0.0f};
        float gaussianSigmaSteps{0.0f};
        float displayRadiusSteps{0.0f};
        float gridStepWorld{1.0f};

        // Approval mask state - cylinder brush model
        // Radius = circle in plane views (XY/XZ/YZ), rectangle width in flattened view
        // Depth = cylinder thickness, rectangle height in flattened view
        bool approvalMaskMode{false};
        bool approvalStrokeActive{false};
        std::vector<std::vector<cv::Vec3f>> approvalStrokeSegments;  // Completed segments
        std::vector<cv::Vec3f> approvalCurrentStroke;  // Current active stroke
        float approvalBrushRadius{50.0f};     // Cylinder radius (native voxels)
        float approvalBrushDepth{15.0f};      // Cylinder depth (native voxels)
        float approvalEffectiveRadius{0.0f};  // For plane viewers: brush radius adjusted for distance
        bool paintingApproval{true};
        QuadSurface* surface{nullptr};
        std::optional<cv::Vec3f> approvalHoverWorld;  // Current hover position for brush circle
        std::optional<QPointF> approvalHoverScenePos; // Scene position (avoids expensive pointTo)
        float approvalHoverViewerScale{1.0f};         // Viewer scale for the hover position
        std::optional<cv::Vec3f> approvalHoverPlaneNormal;  // Plane normal when hovering in XY/XZ/YZ viewers

        bool operator==(const State& rhs) const;
        bool operator!=(const State& rhs) const { return !(*this == rhs); }
    };

    explicit SegmentationOverlayController(CSurfaceCollection* surfaces, QObject* parent = nullptr);

    void setEditingEnabled(bool enabled);
    void setEditManager(SegmentationEditManager* manager);
    void setViewerManager(ViewerManager* manager) { _viewerManager = manager; }
    void applyState(const State& state);

    // Load approval mask from surface into QImage (call once when entering approval mode)
    void loadApprovalMaskImage(QuadSurface* surface);

    // Paint directly into the approval mask QImage (fast, in-place editing)
    // If useRectangle is true, paints a rectangle using widthSteps x heightSteps dimensions
    // If useRectangle is false, paints a circle using radiusSteps
    // If isAutoApproval is true, marks this as auto-approval from surface edit (for separate undo)
    void paintApprovalMaskDirect(const std::vector<std::pair<int, int>>& gridPositions,
                                  float radiusSteps,
                                  uint8_t paintValue,
                                  bool useRectangle = false,
                                  float widthSteps = 0.0f,
                                  float heightSteps = 0.0f,
                                  bool isAutoApproval = false);

    // Save the approval mask QImage back to the surface
    void saveApprovalMaskToSurface(QuadSurface* surface);

    // Schedule a debounced save of the approval mask (saves after kApprovalSaveDelayMs of inactivity)
    void scheduleDebouncedSave(QuadSurface* surface);

    // Undo support for approval mask painting
    // Undo the last paint stroke (repaints with inverse value)
    bool undoLastApprovalMaskPaint();
    // Undo the last auto-approval entry (from surface edits) - does not undo manual brush strokes
    bool undoLastAutoApproval();
    // Check if there are any undo operations available
    [[nodiscard]] bool canUndoApprovalMaskPaint() const;
    // Check if there are any auto-approval undo operations available
    [[nodiscard]] bool canUndoAutoApproval() const;
    // Clear all undo history (e.g., when applying changes to disk)
    void clearApprovalMaskUndoHistory();

    // Query approval status for a grid position (integer coords, nearest neighbor)
    // Returns: 0 = not approved, 1 = saved approved, 2 = pending approved, 3 = pending unapproved
    int queryApprovalStatus(int row, int col) const;

    // Query approval value with bilinear interpolation (float coords)
    // Returns approval intensity 0.0-1.0 using bilinear interpolation for smooth edges
    // Also returns status: 0 = not approved, 1 = saved, 2 = pending approve, 3 = pending unapprove
    float queryApprovalBilinear(float row, float col, int* outStatus = nullptr) const;

    // Check if approval mask mode is active and we have mask data
    bool hasApprovalMaskData() const;

    // Force refresh of all viewer overlays (bypasses state comparison optimization)
    void forceRefreshAllOverlays();

    // Trigger re-rendering of intersections on all plane viewers
    void invalidatePlaneIntersections();

<<<<<<< HEAD
    // Edit mask functionality - shows differences from a baseline snapshot
    // Check if baseline edit mask files exist for the given surface
    static bool editMaskExists(QuadSurface* surface);
    // Generate baseline edit mask by copying current x/y/z.tif to x_editmask.tif etc
    static bool generateEditMask(QuadSurface* surface);
    // Delete the baseline edit mask files
    static bool deleteEditMask(QuadSurface* surface);
    // Load the baseline points for comparison
    void loadEditMaskBaseline(QuadSurface* surface);
    // Clear the loaded baseline
    void clearEditMaskBaseline();
    // Set whether to show the edit mask overlay
    void setShowEditMask(bool show);
    // Set the distance threshold for highlighting differences
    void setEditMaskThreshold(float threshold);
    [[nodiscard]] bool showEditMask() const { return _showEditMask; }
    [[nodiscard]] float editMaskThreshold() const { return _editMaskThreshold; }
=======
    // Set the opacity of the approval mask overlay (0-100, where 0 is transparent and 100 is opaque)
    void setApprovalMaskOpacity(int opacity);
    [[nodiscard]] int approvalMaskOpacity() const { return _approvalMaskOpacity; }
>>>>>>> ff3fda16

protected:
    bool isOverlayEnabledFor(CVolumeViewer* viewer) const override;
    void collectPrimitives(CVolumeViewer* viewer,
                           ViewerOverlayControllerBase::OverlayBuilder& builder) override;

private slots:
    void onSurfaceChanged(std::string name, std::shared_ptr<Surface> surface);

private:
    void buildRadiusOverlay(const State& state,
                            CVolumeViewer* viewer,
                            ViewerOverlayControllerBase::OverlayBuilder& builder) const;
    void buildVertexMarkers(const State& state,
                            CVolumeViewer* viewer,
                            ViewerOverlayControllerBase::OverlayBuilder& builder) const;
    void buildApprovalMaskOverlay(const State& state,
                                  CVolumeViewer* viewer,
                                  ViewerOverlayControllerBase::OverlayBuilder& builder) const;
    void buildEditMaskOverlay(const State& state,
                              CVolumeViewer* viewer,
                              ViewerOverlayControllerBase::OverlayBuilder& builder) const;

    ViewerOverlayControllerBase::PathPrimitive buildMaskPrimitive(const State& state) const;
    bool shouldShowMask(const State& state) const;

    CSurfaceCollection* _surfaces{nullptr};
    SegmentationEditManager* _editManager{nullptr};
    ViewerManager* _viewerManager{nullptr};
    bool _editingEnabled{false};
    std::optional<State> _currentState;
    std::chrono::steady_clock::time_point _lastRefreshTime;

    // Approval mask images - separate saved and pending
    QImage _savedApprovalMaskImage;   // Dark green: what's saved to disk
    QImage _pendingApprovalMaskImage; // Light green: pending strokes

    // Per-viewer cached scene-space rasterized images
    struct ViewerImageCache {
        QImage compositeImage;
        QPointF topLeft;
        qreal scale{1.0};
        QuadSurface* surface{nullptr};
        uint64_t savedImageVersion{0};
        uint64_t pendingImageVersion{0};
    };
    mutable std::map<CVolumeViewer*, ViewerImageCache> _viewerCaches;
    mutable uint64_t _savedImageVersion{0};
    mutable uint64_t _pendingImageVersion{0};

    void rebuildViewerCache(CVolumeViewer* viewer, QuadSurface* surface) const;

    // Bilinear interpolation helper for QImage alpha channel
    // Returns interpolated alpha value (0.0-255.0) at floating point coordinates
    static float sampleImageBilinear(const QImage& image, float row, float col);

    // Undo stack for approval mask painting - stores affected regions before painting
    struct ApprovalMaskUndoEntry {
        QImage pendingRegion;  // Copy of the pending image region before painting
        QImage savedRegion;    // Copy of the saved image region before painting (for unapprovals)
        QPoint topLeft;        // Position of the saved region in the full image
        bool isAutoApproval{false};  // True if this was auto-approval from surface edit
    };
    std::deque<ApprovalMaskUndoEntry> _approvalMaskUndoStack;
<<<<<<< HEAD
    // Match segmentation undo history size (SegmentationUndoHistory::kMaxEntries = 1000)
    // to keep auto-approval undo in sync with surface edit undo
    static constexpr size_t kMaxUndoEntries = 1000;

    // Debounce timer for auto-saving approval mask after painting
    QTimer* _approvalSaveTimer{nullptr};
    QuadSurface* _approvalSaveSurface{nullptr};  // Surface to save to when timer fires
    static constexpr int kApprovalSaveDelayMs = 500;
    void scheduleApprovalMaskSave(QuadSurface* surface);
    void performDebouncedApprovalSave();

    // Edit mask state - baseline points for comparison
    bool _showEditMask{false};
    float _editMaskThreshold{1.0f};
    cv::Mat_<cv::Vec3f> _editMaskBaseline;  // Baseline points loaded from x_editmask.tif etc
    QImage _editMaskOverlayImage;           // Cached overlay showing differences
    mutable uint64_t _editMaskVersion{0};   // Version counter for cache invalidation
=======
    static constexpr size_t kMaxUndoEntries = 100;

    // Approval mask overlay opacity (0-100, where 50 is default)
    int _approvalMaskOpacity{50};
>>>>>>> ff3fda16
};<|MERGE_RESOLUTION|>--- conflicted
+++ resolved
@@ -136,7 +136,6 @@
     // Trigger re-rendering of intersections on all plane viewers
     void invalidatePlaneIntersections();
 
-<<<<<<< HEAD
     // Edit mask functionality - shows differences from a baseline snapshot
     // Check if baseline edit mask files exist for the given surface
     static bool editMaskExists(QuadSurface* surface);
@@ -154,11 +153,10 @@
     void setEditMaskThreshold(float threshold);
     [[nodiscard]] bool showEditMask() const { return _showEditMask; }
     [[nodiscard]] float editMaskThreshold() const { return _editMaskThreshold; }
-=======
+
     // Set the opacity of the approval mask overlay (0-100, where 0 is transparent and 100 is opaque)
     void setApprovalMaskOpacity(int opacity);
     [[nodiscard]] int approvalMaskOpacity() const { return _approvalMaskOpacity; }
->>>>>>> ff3fda16
 
 protected:
     bool isOverlayEnabledFor(CVolumeViewer* viewer) const override;
@@ -223,7 +221,6 @@
         bool isAutoApproval{false};  // True if this was auto-approval from surface edit
     };
     std::deque<ApprovalMaskUndoEntry> _approvalMaskUndoStack;
-<<<<<<< HEAD
     // Match segmentation undo history size (SegmentationUndoHistory::kMaxEntries = 1000)
     // to keep auto-approval undo in sync with surface edit undo
     static constexpr size_t kMaxUndoEntries = 1000;
@@ -240,11 +237,8 @@
     float _editMaskThreshold{1.0f};
     cv::Mat_<cv::Vec3f> _editMaskBaseline;  // Baseline points loaded from x_editmask.tif etc
     QImage _editMaskOverlayImage;           // Cached overlay showing differences
-    mutable uint64_t _editMaskVersion{0};   // Version counter for cache invalidation
-=======
-    static constexpr size_t kMaxUndoEntries = 100;
+
 
     // Approval mask overlay opacity (0-100, where 50 is default)
     int _approvalMaskOpacity{50};
->>>>>>> ff3fda16
 };