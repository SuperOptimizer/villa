--- conflicted
+++ resolved
@@ -1453,19 +1453,17 @@
     _approvalBrushRadius = std::clamp(_approvalBrushRadius, 1.0f, 1000.0f);
     _approvalBrushDepth = settings.value(QStringLiteral("approval_brush_depth"), _approvalBrushDepth).toFloat();
     _approvalBrushDepth = std::clamp(_approvalBrushDepth, 1.0f, 500.0f);
-<<<<<<< HEAD
     // Don't restore approval mask show/edit states - user must explicitly enable each session
 
     // Edit mask settings
     _editMaskThreshold = settings.value(QStringLiteral("edit_mask_threshold"), _editMaskThreshold).toFloat();
     _editMaskThreshold = std::clamp(_editMaskThreshold, 0.1f, 100.0f);
     // Don't restore show state - will be set when surface is loaded based on whether baseline exists
-=======
+
     _approvalMaskOpacity = settings.value(QStringLiteral("approval_mask_opacity"), _approvalMaskOpacity).toInt();
     _approvalMaskOpacity = std::clamp(_approvalMaskOpacity, 0, 100);
     _showApprovalMask = settings.value(QStringLiteral("show_approval_mask"), _showApprovalMask).toBool();
     // Don't restore edit states - user must explicitly enable editing each session
->>>>>>> ff3fda16
 
     const bool editingExpanded = settings.value(QStringLiteral("group_editing_expanded"), true).toBool();
     const bool dragExpanded = settings.value(QStringLiteral("group_drag_expanded"), true).toBool();
@@ -1647,7 +1645,6 @@
     }
 }
 
-<<<<<<< HEAD
 void SegmentationWidget::setShowEditMask(bool enabled)
 {
     if (_showEditMask == enabled) {
@@ -1700,7 +1697,9 @@
     if (_spinEditMaskThreshold) {
         const QSignalBlocker blocker(_spinEditMaskThreshold);
         _spinEditMaskThreshold->setValue(static_cast<double>(_editMaskThreshold));
-=======
+    }
+}
+
 void SegmentationWidget::setApprovalMaskOpacity(int opacity)
 {
     const int sanitized = std::clamp(opacity, 0, 100);
@@ -1716,9 +1715,8 @@
         const QSignalBlocker blocker(_sliderApprovalMaskOpacity);
         _sliderApprovalMaskOpacity->setValue(_approvalMaskOpacity);
     }
-    if (_lblApprovalMaskOpacity) {
+    if (_lblApprovalMaskOpaciyou should ty) {
         _lblApprovalMaskOpacity->setText(QString::number(_approvalMaskOpacity) + QStringLiteral("%"));
->>>>>>> ff3fda16
     }
 }
 
