#include "CWindow.hpp"

#include <cstdlib>

#include "WindowRangeWidget.hpp"
#include "VCSettings.hpp"
#include <QKeySequence>
#include <QHBoxLayout>
#include <QKeyEvent>
#include <QResizeEvent>
#include <QWheelEvent>
#include <QSettings>
#include <QMdiArea>
#include <QMdiSubWindow>
#include <QApplication>
#include <QGuiApplication>
#include <QStyleHints>
#include <QDesktopServices>
#include <QUrl>
#include <QClipboard>
#include <QDateTime>
#include <QFileDialog>
#include <QTextStream>
#include <QFileInfo>
#include <QDir>
#include <QProgressDialog>
#include <QMessageBox>
#include <QThread>
#include <QtConcurrent/QtConcurrent>
#include <QComboBox>
#include <QFutureWatcher>
#include <QRegularExpressionValidator>
#include <QDockWidget>
#include <QLabel>
#include <QSizePolicy>
#include <QProcess>
#include <QTemporaryDir>
#include <QToolBar>
#include <QFileInfo>
#include <QTimer>
#include <QSize>
#include <QVector>
#include <QLoggingCategory>
#include <QDebug>
#include <QScrollArea>
#include <QSignalBlocker>
#include <nlohmann/json.hpp>
#include <QGraphicsSimpleTextItem>
#include <QPointer>
#include <QPen>
#include <QFont>
#include <QPainter>
#include <chrono>
#include <algorithm>
#include <atomic>
#include <cmath>
#include <cmath>
#include <limits>
#include <optional>
#include <cctype>
#include <algorithm>
#include <utility>
#include <filesystem>
#include <vector>
#include <initializer_list>
#include <omp.h>
#include <opencv2/imgproc.hpp>
#include <opencv2/imgcodecs.hpp>
#include <QStringList>

#include "CVolumeViewer.hpp"
#include "CVolumeViewerView.hpp"
#include "vc/ui/UDataManipulateUtils.hpp"
#include "SettingsDialog.hpp"
#include "CSurfaceCollection.hpp"
#include "CPointCollectionWidget.hpp"
#include "SurfaceTreeWidget.hpp"
#include "SeedingWidget.hpp"
#include "DrawingWidget.hpp"
#include "CommandLineToolRunner.hpp"
#include "segmentation/SegmentationModule.hpp"
#include "segmentation/SegmentationGrowth.hpp"
#include "segmentation/SegmentationGrower.hpp"
#include "SurfacePanelController.hpp"
#include "MenuActionController.hpp"

#include "vc/core/util/Logging.hpp"
#include "vc/core/types/Volume.hpp"
#include "vc/core/types/VolumePkg.hpp"
#include "vc/core/util/DateTime.hpp"
#include "vc/core/util/Surface.hpp"
#include "vc/core/util/QuadSurface.hpp"
#include "vc/core/util/PlaneSurface.hpp"
#include "vc/core/util/Slicing.hpp"
#include "vc/core/util/Render.hpp"





Q_LOGGING_CATEGORY(lcSegGrowth, "vc.segmentation.growth");
Q_LOGGING_CATEGORY(lcAxisSlices, "vc.axis_aligned");

using qga = QGuiApplication;
using PathBrushShape = ViewerOverlayControllerBase::PathBrushShape;

// ---- Area recompute helpers (robust) ---------------------------------------
namespace {

// --- Small config knobs (can be lifted to QSettings later) ------------------
static constexpr bool   kDeactivateWhenZero   = true;   // mask 0 => deactivate; flip if workflow differs
static constexpr double kTauDeactivate        = 0.50;   // fraction of deactivating pixels needed to drop a quad
static constexpr bool   kBackfaceCullFolds    = false;   // reduce double-count in folds by culling backfaces
static constexpr double kCullDotEps           = 1e-12;  // tolerance for backface culling
static constexpr int    kNormalDecimateMax    = 128;    // sampling grid for global normal estimation

// --- Utilities ---------------------------------------------------------------
static inline bool isFinite3(const cv::Vec3d& p) {
    return std::isfinite(p[0]) && std::isfinite(p[1]) && std::isfinite(p[2]);
}

// Triangle area (standard “notorious” cross-product formula)
static inline double tri_area3D(const cv::Vec3d& a,
                                const cv::Vec3d& b,
                                const cv::Vec3d& c)
{
    return 0.5 * cv::norm((b - a).cross(c - a));
}

// Triangle area with simple backface culling vs. a reference normal
static inline double tri_area3D_culled(const cv::Vec3d& a,
                                       const cv::Vec3d& b,
                                       const cv::Vec3d& c,
                                       const cv::Vec3d& refN,
                                       double dot_eps)
{
    const cv::Vec3d n = (b - a).cross(c - a);
    const double dot  = n.dot(refN);
    if (dot <= dot_eps) return 0.0;       // backfacing or near parallel -> culled
    return 0.5 * cv::norm(n);
}

// Choose largest image (by pixel count) among multi-page TIFFs
static int choose_largest_page(const std::vector<cv::Mat>& pages) {
    int bestIdx = -1;
    size_t bestPix = 0;
    for (int i = 0; i < (int)pages.size(); ++i) {
        const size_t pix = (size_t)pages[i].rows * (size_t)pages[i].cols;
        if (pix > bestPix) { bestPix = pix; bestIdx = i; }
    }
    return bestIdx;
}

// Robustly binarize an 8/16/32-bit single-channel mask to {0,1}
//  - fast path if already {0,255} (or {0,1})
//  - else Otsu
static void binarize_mask(const cv::Mat& srcAnyDepth, cv::Mat1b& mask01)
{
    cv::Mat m;
    if (srcAnyDepth.channels() != 1) {
        cv::Mat gray; cv::cvtColor(srcAnyDepth, gray, cv::COLOR_BGR2GRAY);
        m = gray;
    } else {
        m = srcAnyDepth;
    }

    // Convert to 8U (preserving dynamic range)
    if (m.type() != CV_8U) {
        double minv, maxv;
        cv::minMaxLoc(m, &minv, &maxv);
        if (std::abs(maxv - minv) < 1e-12) {
            mask01 = cv::Mat1b(m.size(), 0);
            return;
        }
        cv::Mat m8;
        m.convertTo(m8, CV_8U, 255.0 / (maxv - minv), (-minv) * 255.0 / (maxv - minv));
        m = m8;
    }

    // Fast path: already binary?
    int nz = cv::countNonZero(m);
    if (nz == 0) { mask01 = cv::Mat1b(m.size(), 0); return; }
    if (nz == m.rows * m.cols) { mask01 = cv::Mat1b(m.size(), 1); return; }

    // Check if unique values are (0,255) or (0,1)
    // (cheap test using bitwise ops)
    cv::Mat1b tmp;
    cv::threshold(m, tmp, 0, 255, cv::THRESH_BINARY);
    if (cv::countNonZero(m != tmp) == 0) {
        // values are {0, something}; normalize to {0,1}
        mask01 = (tmp > 0) / 255;
        return;
    }

    // Otsu threshold to {0,1}
    cv::Mat1b otsu;
    cv::threshold(m, otsu, 0, 1, cv::THRESH_BINARY | cv::THRESH_OTSU);
    mask01 = otsu;
}

// Load single-channel TIFF -> CV_32F
static bool load_tif_as_float(const std::filesystem::path& file, cv::Mat1f& out)
{
    cv::Mat raw = cv::imread(file.string(), cv::IMREAD_UNCHANGED);
    if (raw.empty() || raw.channels() != 1) return false;

    switch (raw.type()) {
        case CV_32FC1: out = raw; return true;
        case CV_64FC1: raw.convertTo(out, CV_32F); return true;
        default:       raw.convertTo(out, CV_32F); return true;
    }
}

// 64-bit (double) integral image for 0/1 maps.
// ii has size (H+1, W+1), type CV_64F
static inline double sumRect01d(const cv::Mat1d& ii, int x0, int y0, int x1, int y1)
{
    // rectangle is [x0,x1) × [y0,y1)
    return ii(y1, x1) - ii(y0, x1) - ii(y1, x0) + ii(y0, x0);
}

// Estimate a global reference normal from sparse samples of the grid
static cv::Vec3d estimate_global_normal(const cv::Mat1f& X,
                                        const cv::Mat1f& Y,
                                        const cv::Mat1f& Z)
{
    const int H = X.rows, W = X.cols;
    const int sy = std::max(1, H / kNormalDecimateMax);
    const int sx = std::max(1, W / kNormalDecimateMax);

    cv::Vec3d acc(0,0,0);
    for (int y = 0; y + sy < H; y += sy) {
        for (int x = 0; x + sx < W; x += sx) {
            const cv::Vec3d A(X(y, x),         Y(y, x),         Z(y, x));
            const cv::Vec3d B(X(y, x+sx),      Y(y, x+sx),      Z(y, x+sx));
            const cv::Vec3d C(X(y+sy, x),      Y(y+sy, x),      Z(y+sy, x));
            if (!isFinite3(A) || !isFinite3(B) || !isFinite3(C)) continue;
            acc += (B - A).cross(C - A);
        }
    }
    const double nrm = cv::norm(acc);
    if (nrm < 1e-20) return cv::Vec3d(0,0,1); // fallback (rare)
    return acc / nrm;
}

// Core: area from kept quads using original X/Y/Z grids, fractional mask rule, 64-bit integral,
// and optional backface culling against a global normal to reduce fold double-counting.
static double area_from_mesh_and_mask(const cv::Mat1f& X,
                                      const cv::Mat1f& Y,
                                      const cv::Mat1f& Z,
                                      const cv::Mat1b& mask01)
{
    const int Hq = X.rows, Wq = X.cols;
    if (Hq < 2 || Wq < 2) return 0.0;

    const int Hm = mask01.rows, Wm = mask01.cols;
    if (Hm <= 0 || Wm <= 0) return 0.0;

    // Build "deactivation" map: 1 when a pixel should deactivate, 0 otherwise
    cv::Mat1b deact;
    if (kDeactivateWhenZero) deact = (mask01 == 0);
    else                     deact = (mask01 != 0);

    // 64-bit integral image (double) -> no overflow for huge images
    cv::Mat1d ii; cv::integral(deact, ii, CV_64F);

    // Linear mapping from quad cells to mask pixels
    const double sx = static_cast<double>(Wm) / static_cast<double>(Wq - 1);
    const double sy = static_cast<double>(Hm) / static_cast<double>(Hq - 1);

    // Optional global normal for backface culling
    const cv::Vec3d refN = kBackfaceCullFolds ? estimate_global_normal(X, Y, Z) : cv::Vec3d(0,0,0);

    double total = 0.0;

    #ifdef _OPENMP
    #pragma omp parallel for reduction(+:total) schedule(static)
    #endif
    for (int qy = 0; qy < Hq - 1; ++qy) {
        for (int qx = 0; qx < Wq - 1; ++qx) {
            // Map UV cell [qx,qx+1)×[qy,qy+1) → mask rect [x0,x1)×[y0,y1)
            int x0 = (int)std::floor(qx * sx);
            int y0 = (int)std::floor(qy * sy);
            int x1 = (int)std::ceil ((qx + 1) * sx);  // A3 fix: ceil end
            int y1 = (int)std::ceil ((qy + 1) * sy);

            // Clamp and ensure ≥1 pixel extent
            x0 = std::clamp(x0, 0, Wm - 1);
            y0 = std::clamp(y0, 0, Hm - 1);
            x1 = std::clamp(x1, x0 + 1, Wm);
            y1 = std::clamp(y1, y0 + 1, Hm);

            const int rectPix = (x1 - x0) * (y1 - y0);
            if (rectPix <= 0) continue;

            const double deactCount = sumRect01d(ii, x0, y0, x1, y1);
            const double fracDeact  = deactCount / (double)rectPix;

            // Fractional rule (Brittle ANY-pixel fixed) -> robust fraction rule
            if (fracDeact >= kTauDeactivate) continue;  // drop quad

            // 3D corners
            const cv::Vec3d A(X(qy,   qx),   Y(qy,   qx),   Z(qy,   qx));
            const cv::Vec3d B(X(qy,   qx+1), Y(qy,   qx+1), Z(qy,   qx+1));
            const cv::Vec3d C(X(qy+1, qx),   Y(qy+1, qx),   Z(qy+1, qx));
            const cv::Vec3d D(X(qy+1, qx+1), Y(qy+1, qx+1), Z(qy+1, qx+1));
            if (!isFinite3(A) || !isFinite3(B) || !isFinite3(C) || !isFinite3(D))
                continue;

            if (kBackfaceCullFolds) {
                // Count only front-facing triangles vs. global refN (C4 mitigation)
                total += tri_area3D_culled(A, B, D, refN, kCullDotEps);
                total += tri_area3D_culled(A, D, C, refN, kCullDotEps);
            } else {
                // No culling: fixed diagonal (deterministic) is fine for area
                total += tri_area3D(A, B, D) + tri_area3D(A, D, C);
            }
        }
    }

    return total;
}

} // namespace

namespace
{
constexpr float kAxisRotationDegreesPerScenePixel = 0.25f;
constexpr float kEpsilon = 1e-6f;
constexpr float kDegToRad = static_cast<float>(CV_PI / 180.0);
constexpr int kAxisAlignedRotationApplyDelayMs = 25;

int axisAlignedRotationCacheKey(float degrees)
{
    int key = static_cast<int>(std::lround(degrees));
    key %= 360;
    if (key < 0) {
        key += 360;
    }
    return key;
}

cv::Vec3f rotateAroundZ(const cv::Vec3f& v, float radians)
{
    const float c = std::cos(radians);
    const float s = std::sin(radians);
    return {
        v[0] * c - v[1] * s,
        v[0] * s + v[1] * c,
        v[2]
    };
}

cv::Vec3f projectVectorOntoPlane(const cv::Vec3f& v, const cv::Vec3f& normal)
{
    const float dot = v.dot(normal);
    return v - normal * dot;
}

cv::Vec3f normalizeOrZero(const cv::Vec3f& v)
{
    const float magnitude = cv::norm(v);
    if (magnitude <= kEpsilon) {
        return cv::Vec3f(0.0f, 0.0f, 0.0f);
    }
    return v * (1.0f / magnitude);
}

cv::Vec3f crossProduct(const cv::Vec3f& a, const cv::Vec3f& b)
{
    return cv::Vec3f(
        a[1] * b[2] - a[2] * b[1],
        a[2] * b[0] - a[0] * b[2],
        a[0] * b[1] - a[1] * b[0]);
}

float signedAngleBetween(const cv::Vec3f& from, const cv::Vec3f& to, const cv::Vec3f& axis)
{
    cv::Vec3f fromNorm = normalizeOrZero(from);
    cv::Vec3f toNorm = normalizeOrZero(to);
    if (cv::norm(fromNorm) <= kEpsilon || cv::norm(toNorm) <= kEpsilon) {
        return 0.0f;
    }

    float dot = fromNorm.dot(toNorm);
    dot = std::clamp(dot, -1.0f, 1.0f);
    cv::Vec3f cross = crossProduct(fromNorm, toNorm);
    float angle = std::atan2(cv::norm(cross), dot);
    float sign = cross.dot(axis) >= 0.0f ? 1.0f : -1.0f;
    return angle * sign;
}

void ensureDockWidgetFeatures(QDockWidget* dock)
{
    if (!dock) {
        return;
    }

    auto features = dock->features();
    features |= QDockWidget::DockWidgetMovable;
    features |= QDockWidget::DockWidgetFloatable;
    features |= QDockWidget::DockWidgetClosable;
    dock->setFeatures(features);
}

QString normalGridDirectoryForVolumePkg(const std::shared_ptr<VolumePkg>& pkg,
                                        QString* checkedPath)
{
    if (checkedPath) {
        *checkedPath = QString();
    }

    if (!pkg) {
        qCInfo(lcSegGrowth) << "Normal grid lookup skipped (no volume package loaded)";
        return QString();
    }

    std::filesystem::path rootPath(pkg->getVolpkgDirectory());
    if (rootPath.empty()) {
        qCInfo(lcSegGrowth) << "Normal grid lookup skipped (volume package path empty)";
        return QString();
    }

    const std::filesystem::path candidate = rootPath / "normal_grids";
    const QString candidateStr = QString::fromStdString(candidate.string());
    if (checkedPath) {
        *checkedPath = candidateStr;
    }

    if (std::filesystem::exists(candidate) && std::filesystem::is_directory(candidate)) {
        qCInfo(lcSegGrowth) << "Normal grid lookup at" << candidateStr << ": found";
        return candidateStr;
    }

    qCInfo(lcSegGrowth) << "Normal grid lookup at" << candidateStr << ": missing";
    return QString();
}

} // namespace

// Dark mode detection - works on all Qt 6.x versions
static bool isDarkMode() {
#if QT_VERSION >= QT_VERSION_CHECK(6, 5, 0)
    if (QGuiApplication::styleHints()->colorScheme() == Qt::ColorScheme::Dark)
        return true;
#endif
    // Fallback: check system palette brightness
    const auto windowColor = QGuiApplication::palette().color(QPalette::Window);
    return windowColor.lightness() < 128;
}

// Apply a consistent dark palette application-wide
static void applyDarkPalette() {
    QPalette p;
    p.setColor(QPalette::Window, QColor(53, 53, 53));
    p.setColor(QPalette::WindowText, Qt::white);
    p.setColor(QPalette::Base, QColor(42, 42, 42));
    p.setColor(QPalette::AlternateBase, QColor(66, 66, 66));
    p.setColor(QPalette::ToolTipBase, QColor(53, 53, 53));
    p.setColor(QPalette::ToolTipText, Qt::white);
    p.setColor(QPalette::Text, Qt::white);
    p.setColor(QPalette::Button, QColor(53, 53, 53));
    p.setColor(QPalette::ButtonText, Qt::white);
    p.setColor(QPalette::BrightText, Qt::red);
    p.setColor(QPalette::Link, QColor(42, 130, 218));
    p.setColor(QPalette::Highlight, QColor(42, 130, 218));
    p.setColor(QPalette::HighlightedText, Qt::black);
    p.setColor(QPalette::Disabled, QPalette::Text, QColor(127, 127, 127));
    p.setColor(QPalette::Disabled, QPalette::ButtonText, QColor(127, 127, 127));
    QApplication::setPalette(p);
}

// Constructor
CWindow::CWindow() :
    fVpkg(nullptr),
    _cmdRunner(nullptr),
    _seedingWidget(nullptr),
    _drawingWidget(nullptr),
    _point_collection_widget(nullptr),
    _inotifyFd(-1),
    _inotifyNotifier(nullptr)
{
    // Initialize periodic timer for inotify events
    _inotifyProcessTimer = new QTimer(this);
    connect(_inotifyProcessTimer, &QTimer::timeout, this, &CWindow::processPendingInotifyEvents);

    // Initialize timer for debounced window state saving (500ms delay)
    _windowStateSaveTimer = new QTimer(this);
    _windowStateSaveTimer->setSingleShot(true);
    _windowStateSaveTimer->setInterval(500);
    connect(_windowStateSaveTimer, &QTimer::timeout, this, &CWindow::saveWindowState);

    _point_collection = new VCCollection(this);
    const QSettings settings(vc3d::settingsFilePath(), QSettings::IniFormat);
    _mirrorCursorToSegmentation = settings.value(vc3d::settings::viewer::MIRROR_CURSOR_TO_SEGMENTATION,
                                                  vc3d::settings::viewer::MIRROR_CURSOR_TO_SEGMENTATION_DEFAULT).toBool();
    setWindowIcon(QPixmap(":/images/logo.png"));
    ui.setupUi(this);
    // setAttribute(Qt::WA_DeleteOnClose);

    chunk_cache = new ChunkCache<uint8_t>(CHUNK_CACHE_SIZE_GB*1024ULL*1024ULL*1024ULL);
    std::cout << "chunk cache size is " << CHUNK_CACHE_SIZE_GB << " gigabytes " << std::endl;

    _surf_col = new CSurfaceCollection();

    //_surf_col->setSurface("manual plane", new PlaneSurface({2000,2000,2000},{1,1,1}));
    _surf_col->setSurface("xy plane", std::make_shared<PlaneSurface>(cv::Vec3f{2000,2000,2000}, cv::Vec3f{0,0,1}));
    _surf_col->setSurface("xz plane", std::make_shared<PlaneSurface>(cv::Vec3f{2000,2000,2000}, cv::Vec3f{0,1,0}));
    _surf_col->setSurface("yz plane", std::make_shared<PlaneSurface>(cv::Vec3f{2000,2000,2000}, cv::Vec3f{1,0,0}));

    connect(_surf_col, &CSurfaceCollection::sendPOIChanged, this, &CWindow::onFocusPOIChanged);
    connect(_surf_col, &CSurfaceCollection::sendSurfaceWillBeDeleted, this, &CWindow::onSurfaceWillBeDeleted);

    _viewerManager = std::make_unique<ViewerManager>(_surf_col, _point_collection, chunk_cache, this);
    _viewerManager->setSegmentationCursorMirroring(_mirrorCursorToSegmentation);
    connect(_viewerManager.get(), &ViewerManager::viewerCreated, this, [this](CVolumeViewer* viewer) {
        configureViewerConnections(viewer);
    });

    // Slice step size label in status bar
    _sliceStepLabel = new QLabel(this);
    _sliceStepLabel->setContentsMargins(4, 0, 4, 0);
    int initialStepSize = _viewerManager->sliceStepSize();
    _sliceStepLabel->setText(tr("Step: %1").arg(initialStepSize));
    _sliceStepLabel->setToolTip(tr("Slice step size: use Shift+G / Shift+H to adjust"));
    statusBar()->addPermanentWidget(_sliceStepLabel);

    _pointsOverlay = std::make_unique<PointsOverlayController>(_point_collection, this);
    _viewerManager->setPointsOverlay(_pointsOverlay.get());

    _rawPointsOverlay = std::make_unique<RawPointsOverlayController>(_surf_col, this);
    _viewerManager->setRawPointsOverlay(_rawPointsOverlay.get());

    _pathsOverlay = std::make_unique<PathsOverlayController>(this);
    _viewerManager->setPathsOverlay(_pathsOverlay.get());

    _bboxOverlay = std::make_unique<BBoxOverlayController>(this);
    _viewerManager->setBBoxOverlay(_bboxOverlay.get());

    _vectorOverlay = std::make_unique<VectorOverlayController>(_surf_col, this);
    _viewerManager->setVectorOverlay(_vectorOverlay.get());

    _planeSlicingOverlay = std::make_unique<PlaneSlicingOverlayController>(_surf_col, this);
    _planeSlicingOverlay->bindToViewerManager(_viewerManager.get());
    _planeSlicingOverlay->setRotationSetter([this](const std::string& planeName, float degrees) {
        setAxisAlignedRotationDegrees(planeName, degrees);
        scheduleAxisAlignedOrientationUpdate();
    });
    _planeSlicingOverlay->setRotationFinishedCallback([this]() {
        flushAxisAlignedOrientationUpdate();
    });
    _planeSlicingOverlay->setAxisAlignedEnabled(_useAxisAlignedSlices);

    _axisAlignedRotationTimer = new QTimer(this);
    _axisAlignedRotationTimer->setSingleShot(true);
    _axisAlignedRotationTimer->setInterval(kAxisAlignedRotationApplyDelayMs);
    connect(_axisAlignedRotationTimer, &QTimer::timeout,
            this, &CWindow::processAxisAlignedOrientationUpdate);

    _volumeOverlay = std::make_unique<VolumeOverlayController>(_viewerManager.get(), this);
    connect(_volumeOverlay.get(), &VolumeOverlayController::requestStatusMessage, this,
            [this](const QString& message, int timeout) {
                if (statusBar()) {
                    statusBar()->showMessage(message, timeout);
                }
            });
    _viewerManager->setVolumeOverlay(_volumeOverlay.get());

    // create UI widgets
    CreateWidgets();

    // create menus/actions controller
    _menuController = std::make_unique<MenuActionController>(this);
    _menuController->populateMenus(menuBar());

    if (isDarkMode()) {
        applyDarkPalette();
        const auto style = "QMenuBar { background: qlineargradient( x0:0 y0:0, x1:1 y1:0, stop:0 rgb(55, 80, 170), stop:0.8 rgb(225, 90, 80), stop:1 rgb(225, 150, 0)); }"
            "QMenuBar::item { background: transparent; }"
            "QMenuBar::item:selected { background: rgb(235, 180, 30); }"
            "QWidget#dockWidgetVolumesContent { background: rgb(55, 55, 55); }"
            "QWidget#dockWidgetSegmentationContent { background: rgb(55, 55, 55); }"
            "QWidget#dockWidgetAnnotationsContent { background: rgb(55, 55, 55); }"
            "QDockWidget::title { padding-top: 6px; background: rgb(60, 60, 75); }"
            "QTabBar::tab { background: rgb(60, 60, 75); }"
            "QWidget#tabSegment { background: rgb(55, 55, 55); }";
        setStyleSheet(style);
    } else {
        const auto style = "QMenuBar { background: qlineargradient( x0:0 y0:0, x1:1 y1:0, stop:0 rgb(85, 110, 200), stop:0.8 rgb(255, 120, 110), stop:1 rgb(255, 180, 30)); }"
            "QMenuBar::item { background: transparent; }"
            "QMenuBar::item:selected { background: rgb(255, 200, 50); }"
            "QWidget#dockWidgetVolumesContent { background: rgb(245, 245, 255); }"
            "QWidget#dockWidgetSegmentationContent { background: rgb(245, 245, 255); }"
            "QWidget#dockWidgetAnnotationsContent { background: rgb(245, 245, 255); }"
            "QDockWidget::title { padding-top: 6px; background: rgb(205, 210, 240); }"
            "QTabBar::tab { background: rgb(205, 210, 240); }"
            "QWidget#tabSegment { background: rgb(245, 245, 255); }"
            "QRadioButton:disabled { color: gray; }";
        setStyleSheet(style);
    }

    // Restore geometry / sizes
    const QSettings geometry(vc3d::settingsFilePath(), QSettings::IniFormat);
    const QByteArray savedGeometry = geometry.value(vc3d::settings::window::GEOMETRY).toByteArray();
    if (!savedGeometry.isEmpty()) {
        restoreGeometry(savedGeometry);
    }
    const QByteArray savedState = geometry.value(vc3d::settings::window::STATE).toByteArray();
    if (!savedState.isEmpty()) {
        restoreState(savedState);
    } else {
        // No saved state - set sensible default sizes for dock widgets
        // The Volume Package dock (left side) should have a reasonable width and height
        resizeDocks({ui.dockWidgetVolumes}, {300}, Qt::Horizontal);
        resizeDocks({ui.dockWidgetVolumes}, {400}, Qt::Vertical);
    }

    for (QDockWidget* dock : { ui.dockWidgetSegmentation,
                               ui.dockWidgetDistanceTransform,
                               ui.dockWidgetDrawing,
                               ui.dockWidgetComposite,
                               ui.dockWidgetVolumes,
                               ui.dockWidgetView,
                               ui.dockWidgetOverlay,
                               ui.dockWidgetRenderSettings  }) {
        ensureDockWidgetFeatures(dock);
        // Connect dock widget signals to trigger state saving
        connect(dock, &QDockWidget::topLevelChanged, this, &CWindow::scheduleWindowStateSave);
        connect(dock, &QDockWidget::dockLocationChanged, this, &CWindow::scheduleWindowStateSave);
    }
    ensureDockWidgetFeatures(_point_collection_widget);
    connect(_point_collection_widget, &QDockWidget::topLevelChanged, this, &CWindow::scheduleWindowStateSave);
    connect(_point_collection_widget, &QDockWidget::dockLocationChanged, this, &CWindow::scheduleWindowStateSave);

    const QSize minWindowSize(960, 640);
    setMinimumSize(minWindowSize);
    if (width() < minWindowSize.width() || height() < minWindowSize.height()) {
        resize(std::max(width(), minWindowSize.width()),
               std::max(height(), minWindowSize.height()));
    }

    // If enabled, auto open the last used volpkg
    if (settings.value(vc3d::settings::volpkg::AUTO_OPEN, vc3d::settings::volpkg::AUTO_OPEN_DEFAULT).toInt() != 0) {

        QStringList files = settings.value(vc3d::settings::volpkg::RECENT).toStringList();

        if (!files.empty() && !files.at(0).isEmpty()) {
            if (_menuController) {
                _menuController->openVolpkgAt(files[0]);
            }
        }
    }

    // Create application-wide keyboard shortcuts
    fDrawingModeShortcut = new QShortcut(QKeySequence("Ctrl+Shift+D"), this);
    fDrawingModeShortcut->setContext(Qt::ApplicationShortcut);
    connect(fDrawingModeShortcut, &QShortcut::activated, [this]() {
        if (_drawingWidget) {
            _drawingWidget->toggleDrawingMode();
        }
    });

    fCompositeViewShortcut = new QShortcut(QKeySequence("C"), this);
    fCompositeViewShortcut->setContext(Qt::ApplicationShortcut);
    connect(fCompositeViewShortcut, &QShortcut::activated, [this]() {
        if (!_viewerManager) {
            return;
        }
        _viewerManager->forEachViewer([](CVolumeViewer* viewer) {
            if (viewer && viewer->surfName() == "segmentation") {
                viewer->setCompositeEnabled(!viewer->isCompositeEnabled());
            }
        });
    });

    // Toggle direction hints overlay (Ctrl+T)
    fDirectionHintsShortcut = new QShortcut(QKeySequence("Ctrl+T"), this);
    fDirectionHintsShortcut->setContext(Qt::ApplicationShortcut);
    connect(fDirectionHintsShortcut, &QShortcut::activated, [this]() {
        using namespace vc3d::settings;
        QSettings settings(vc3d::settingsFilePath(), QSettings::IniFormat);
        bool current = settings.value(viewer::SHOW_DIRECTION_HINTS, viewer::SHOW_DIRECTION_HINTS_DEFAULT).toBool();
        bool next = !current;
        settings.setValue(viewer::SHOW_DIRECTION_HINTS, next ? "1" : "0");
        if (_viewerManager) {
            _viewerManager->forEachViewer([next](CVolumeViewer* viewer) {
                if (viewer) {
                    viewer->setShowDirectionHints(next);
                }
            });
        }
    });

    fAxisAlignedSlicesShortcut = new QShortcut(QKeySequence("Ctrl+J"), this);
    fAxisAlignedSlicesShortcut->setContext(Qt::ApplicationShortcut);
    connect(fAxisAlignedSlicesShortcut, &QShortcut::activated, [this]() {
        if (chkAxisAlignedSlices) {
            chkAxisAlignedSlices->toggle();
        }
    });

<<<<<<< HEAD
    // Raw points overlay shortcut (P key)
    auto* rawPointsShortcut = new QShortcut(QKeySequence("P"), this);
    rawPointsShortcut->setContext(Qt::ApplicationShortcut);
    connect(rawPointsShortcut, &QShortcut::activated, [this]() {
        if (_rawPointsOverlay) {
            bool newEnabled = !_rawPointsOverlay->isEnabled();
            _rawPointsOverlay->setEnabled(newEnabled);
            statusBar()->showMessage(
                newEnabled ? tr("Raw points overlay enabled") : tr("Raw points overlay disabled"),
                2000);
        }
    });

=======
    // Zoom shortcuts (Shift+= for zoom in, Shift+- for zoom out)
    // Use 15% steps for smooth, proportional zooming - only affects active viewer
    constexpr float ZOOM_FACTOR = 1.15f;
    fZoomInShortcut = new QShortcut(QKeySequence("Shift+="), this);
    fZoomInShortcut->setContext(Qt::ApplicationShortcut);
    connect(fZoomInShortcut, &QShortcut::activated, [this]() {
        if (!mdiArea) return;
        if (auto* subWindow = mdiArea->activeSubWindow()) {
            if (auto* viewer = qobject_cast<CVolumeViewer*>(subWindow->widget())) {
                viewer->adjustZoomByFactor(ZOOM_FACTOR);
            }
        }
    });

    fZoomOutShortcut = new QShortcut(QKeySequence("Shift+-"), this);
    fZoomOutShortcut->setContext(Qt::ApplicationShortcut);
    connect(fZoomOutShortcut, &QShortcut::activated, [this]() {
        if (!mdiArea) return;
        if (auto* subWindow = mdiArea->activeSubWindow()) {
            if (auto* viewer = qobject_cast<CVolumeViewer*>(subWindow->widget())) {
                viewer->adjustZoomByFactor(1.0f / ZOOM_FACTOR);
            }
        }
    });

    // Reset view shortcut (m to fit surface in view and reset all offsets)
    fResetViewShortcut = new QShortcut(QKeySequence("m"), this);
    fResetViewShortcut->setContext(Qt::ApplicationShortcut);
    connect(fResetViewShortcut, &QShortcut::activated, [this]() {
        if (!_viewerManager) {
            return;
        }
        _viewerManager->forEachViewer([](CVolumeViewer* viewer) {
            if (viewer) {
                viewer->resetSurfaceOffsets();
                viewer->fitSurfaceInView();
                viewer->renderVisible(true);
            }
        });
    });

    // Z offset: Ctrl+. = +Z (further/deeper), Ctrl+, = -Z (closer)
    fWorldOffsetZPosShortcut = new QShortcut(QKeySequence("Ctrl+."), this);
    fWorldOffsetZPosShortcut->setContext(Qt::ApplicationShortcut);
    connect(fWorldOffsetZPosShortcut, &QShortcut::activated, [this]() {
        if (!_viewerManager) return;
        _viewerManager->forEachViewer([](CVolumeViewer* viewer) {
            if (viewer) viewer->adjustSurfaceOffset(1.0f);
        });
    });

    fWorldOffsetZNegShortcut = new QShortcut(QKeySequence("Ctrl+,"), this);
    fWorldOffsetZNegShortcut->setContext(Qt::ApplicationShortcut);
    connect(fWorldOffsetZNegShortcut, &QShortcut::activated, [this]() {
        if (!_viewerManager) return;
        _viewerManager->forEachViewer([](CVolumeViewer* viewer) {
            if (viewer) viewer->adjustSurfaceOffset(-1.0f);
        });
    });

>>>>>>> d438cf4d
    connect(_surfacePanel.get(), &SurfacePanelController::moveToPathsRequested, this, &CWindow::onMoveSegmentToPaths);
}

// Destructor
CWindow::~CWindow()
{

    if (_inotifyProcessTimer) {
        _inotifyProcessTimer->stop();
        delete _inotifyProcessTimer;
    }

    stopWatchingWithInotify();
    setStatusBar(nullptr);

    CloseVolume();
    delete chunk_cache;
    delete _surf_col;
    delete _point_collection;
}

CVolumeViewer *CWindow::newConnectedCVolumeViewer(std::string surfaceName, QString title, QMdiArea *mdiArea)
{
    if (!_viewerManager) {
        return nullptr;
    }

    CVolumeViewer* viewer = _viewerManager->createViewer(surfaceName, title, mdiArea);
    if (!viewer) {
        return nullptr;
    }

    return viewer;
}

void CWindow::configureViewerConnections(CVolumeViewer* viewer)
{
    if (!viewer) {
        return;
    }

    connect(this, &CWindow::sendVolumeChanged, viewer, &CVolumeViewer::OnVolumeChanged, Qt::UniqueConnection);
    connect(this, &CWindow::sendVolumeClosing, viewer, &CVolumeViewer::onVolumeClosing, Qt::UniqueConnection);
    connect(viewer, &CVolumeViewer::sendVolumeClicked, this, &CWindow::onVolumeClicked, Qt::UniqueConnection);

    if (viewer->fGraphicsView) {
        connect(viewer->fGraphicsView, &CVolumeViewerView::sendMousePress,
                viewer, &CVolumeViewer::onMousePress, Qt::UniqueConnection);
        connect(viewer->fGraphicsView, &CVolumeViewerView::sendMouseMove,
                viewer, &CVolumeViewer::onMouseMove, Qt::UniqueConnection);
        connect(viewer->fGraphicsView, &CVolumeViewerView::sendMouseRelease,
                viewer, &CVolumeViewer::onMouseRelease, Qt::UniqueConnection);
    }

    if (_drawingWidget && !viewer->property("vc_drawing_bound").toBool()) {
        connect(_drawingWidget, &DrawingWidget::sendPathsChanged,
                viewer, &CVolumeViewer::onPathsChanged, Qt::UniqueConnection);
        connect(viewer, &CVolumeViewer::sendMousePressVolume,
                _drawingWidget, &DrawingWidget::onMousePress, Qt::UniqueConnection);
        connect(viewer, &CVolumeViewer::sendMouseMoveVolume,
                _drawingWidget, &DrawingWidget::onMouseMove, Qt::UniqueConnection);
        connect(viewer, &CVolumeViewer::sendMouseReleaseVolume,
                _drawingWidget, &DrawingWidget::onMouseRelease, Qt::UniqueConnection);
        connect(viewer, &CVolumeViewer::sendZSliceChanged,
                _drawingWidget, &DrawingWidget::updateCurrentZSlice, Qt::UniqueConnection);
    connect(_drawingWidget, &DrawingWidget::sendDrawingModeActive,
            this, [this, viewer](bool active) {
                viewer->onDrawingModeActive(active,
                    _drawingWidget->getBrushSize(),
                    _drawingWidget->getBrushShape() == PathBrushShape::Square);
            });
        viewer->setProperty("vc_drawing_bound", true);
    }

    if (_seedingWidget && !viewer->property("vc_seeding_bound").toBool()) {
        connect(_seedingWidget, &SeedingWidget::sendPathsChanged,
                viewer, &CVolumeViewer::onPathsChanged, Qt::UniqueConnection);
        connect(viewer, &CVolumeViewer::sendMousePressVolume,
                _seedingWidget, &SeedingWidget::onMousePress, Qt::UniqueConnection);
        connect(viewer, &CVolumeViewer::sendMouseMoveVolume,
                _seedingWidget, &SeedingWidget::onMouseMove, Qt::UniqueConnection);
        connect(viewer, &CVolumeViewer::sendMouseReleaseVolume,
                _seedingWidget, &SeedingWidget::onMouseRelease, Qt::UniqueConnection);
        connect(viewer, &CVolumeViewer::sendZSliceChanged,
                _seedingWidget, &SeedingWidget::updateCurrentZSlice, Qt::UniqueConnection);
        viewer->setProperty("vc_seeding_bound", true);
    }

    if (_segmentationModule) {
        _segmentationModule->attachViewer(viewer);
    }

    if (_point_collection_widget && !viewer->property("vc_points_bound").toBool()) {
        connect(_point_collection_widget, &CPointCollectionWidget::collectionSelected,
                viewer, &CVolumeViewer::onCollectionSelected, Qt::UniqueConnection);
        connect(viewer, &CVolumeViewer::sendCollectionSelected,
                _point_collection_widget, &CPointCollectionWidget::selectCollection, Qt::UniqueConnection);
        connect(_point_collection_widget, &CPointCollectionWidget::pointSelected,
                viewer, &CVolumeViewer::onPointSelected, Qt::UniqueConnection);
        connect(viewer, &CVolumeViewer::pointSelected,
                _point_collection_widget, &CPointCollectionWidget::selectPoint, Qt::UniqueConnection);
        connect(viewer, &CVolumeViewer::pointClicked,
                _point_collection_widget, &CPointCollectionWidget::selectPoint, Qt::UniqueConnection);
        viewer->setProperty("vc_points_bound", true);
    }

    const std::string& surfName = viewer->surfName();
    if ((surfName == "seg xz" || surfName == "seg yz") && !viewer->property("vc_axisaligned_bound").toBool()) {
        if (viewer->fGraphicsView) {
            viewer->fGraphicsView->setMiddleButtonPanEnabled(!_useAxisAlignedSlices);
        }

        connect(viewer, &CVolumeViewer::sendMousePressVolume,
                this, [this, viewer](cv::Vec3f volLoc, cv::Vec3f /*normal*/, Qt::MouseButton button, Qt::KeyboardModifiers modifiers) {
                    onAxisAlignedSliceMousePress(viewer, volLoc, button, modifiers);
                });

        connect(viewer, &CVolumeViewer::sendMouseMoveVolume,
                this, [this, viewer](cv::Vec3f volLoc, Qt::MouseButtons buttons, Qt::KeyboardModifiers modifiers) {
                    onAxisAlignedSliceMouseMove(viewer, volLoc, buttons, modifiers);
                });

        connect(viewer, &CVolumeViewer::sendMouseReleaseVolume,
                this, [this, viewer](cv::Vec3f /*volLoc*/, Qt::MouseButton button, Qt::KeyboardModifiers modifiers) {
                    onAxisAlignedSliceMouseRelease(viewer, button, modifiers);
                });

        viewer->setProperty("vc_axisaligned_bound", true);
    }
}

CVolumeViewer* CWindow::segmentationViewer() const
{
    if (!_viewerManager) {
        return nullptr;
    }
    for (auto* viewer : _viewerManager->viewers()) {
        if (viewer && viewer->surfName() == "segmentation") {
            return viewer;
        }
    }
    return nullptr;
}

void CWindow::clearSurfaceSelection()
{
    _surf_weak.reset();
    _surfID.clear();

    if (_surfacePanel) {
        _surfacePanel->resetTagUi();
    }

    if (auto* viewer = segmentationViewer()) {
        viewer->setWindowTitle(tr("Surface"));
    }

    if (treeWidgetSurfaces) {
        treeWidgetSurfaces->clearSelection();
    }
}

void CWindow::setVolume(std::shared_ptr<Volume> newvol)
{
    const bool hadVolume = static_cast<bool>(currentVolume);
    auto previousVolume = currentVolume;
    POI* existingFocusPoi = _surf_col ? _surf_col->poi("focus") : nullptr;
    currentVolume = newvol;

    if (previousVolume != newvol) {
        _focusHistory.clear();
        _focusHistoryIndex = -1;
        _navigatingFocusHistory = false;
    }

    // Find the volume ID for the current volume
    currentVolumeId.clear();
    if (fVpkg && currentVolume) {
        for (const auto& id : fVpkg->volumeIDs()) {
            if (fVpkg->volume(id) == currentVolume) {
                currentVolumeId = id;
                break;
            }
        }
    }

    const bool growthVolumeValid = fVpkg && !_segmentationGrowthVolumeId.empty() &&
                                   fVpkg->hasVolume(_segmentationGrowthVolumeId);
    if (!growthVolumeValid) {
        _segmentationGrowthVolumeId = currentVolumeId;
        if (_segmentationWidget) {
            _segmentationWidget->setActiveVolume(QString::fromStdString(currentVolumeId));
        }
    }

    updateNormalGridAvailability();

    sendVolumeChanged(currentVolume, currentVolumeId);

    if (currentVolume && _surf_col) {
        auto [w, h, d] = currentVolume->shape();

        POI* poi = existingFocusPoi;
        const bool createdPoi = (poi == nullptr);
        if (!poi) {
            poi = new POI;
            poi->n = cv::Vec3f(0, 0, 1);
        }

        const auto clampCoord = [](float value, int maxDim) {
            if (maxDim <= 0) {
                return 0.0f;
            }
            const float maxValue = static_cast<float>(maxDim - 1);
            return std::clamp(value, 0.0f, maxValue);
        };

        if (createdPoi || !hadVolume) {
            poi->p = cv::Vec3f(w / 2.0f, h / 2.0f, d / 2.0f);
        } else {
            poi->p[0] = clampCoord(poi->p[0], w);
            poi->p[1] = clampCoord(poi->p[1], h);
            poi->p[2] = clampCoord(poi->p[2], d);
        }

        _surf_col->setPOI("focus", poi);
    }

    onManualPlaneChanged();
    applySlicePlaneOrientation(_surf_col ? _surf_col->surface("segmentation").get() : nullptr);
}

void CWindow::updateNormalGridAvailability()
{
    QString checkedPath;
    const QString path = normalGridDirectoryForVolumePkg(fVpkg, &checkedPath);
    const bool available = !path.isEmpty();

    _normalGridAvailable = available;
    _normalGridPath = path;

    if (_segmentationWidget) {
        _segmentationWidget->setNormalGridAvailable(_normalGridAvailable);
        QString hint;
        if (_normalGridAvailable) {
            hint = tr("Normal grids directory: %1").arg(_normalGridPath);
        } else if (!checkedPath.isEmpty()) {
            hint = tr("Checked: %1").arg(checkedPath);
        } else {
            hint = tr("No volume package loaded.");
        }
        _segmentationWidget->setNormalGridPathHint(hint);
    }
}

void CWindow::toggleVolumeOverlayVisibility()
{
    if (_volumeOverlay) {
        _volumeOverlay->toggleVisibility();
    }
}

void CWindow::recordFocusHistory(const POI& poi)
{
    if (_navigatingFocusHistory) {
        return;
    }

    FocusHistoryEntry entry;
    entry.position = poi.p;
    entry.normal = poi.n;
    entry.surfaceId = poi.surfaceId;

    if (_focusHistoryIndex >= 0 &&
        _focusHistoryIndex < static_cast<int>(_focusHistory.size())) {
        const auto& current = _focusHistory[_focusHistoryIndex];
        const float positionDelta = cv::norm(current.position - entry.position);
        const float normalDelta = cv::norm(current.normal - entry.normal);
        if (positionDelta < 1e-4f && normalDelta < 1e-4f && current.surfaceId == entry.surfaceId) {
            return;
        }
    }

    if (_focusHistoryIndex >= 0 &&
        _focusHistoryIndex + 1 < static_cast<int>(_focusHistory.size())) {
        _focusHistory.erase(_focusHistory.begin() + _focusHistoryIndex + 1,
                            _focusHistory.end());
    }

    _focusHistory.push_back(entry);

    if (_focusHistory.size() > 10) {
        _focusHistory.pop_front();
        if (_focusHistoryIndex > 0) {
            --_focusHistoryIndex;
        }
    }

    _focusHistoryIndex = static_cast<int>(_focusHistory.size()) - 1;
}

bool CWindow::stepFocusHistory(int direction)
{
    if (_focusHistory.empty() || direction == 0 || _focusHistoryIndex < 0) {
        return false;
    }

    const int lastIndex = static_cast<int>(_focusHistory.size()) - 1;
    int targetIndex = _focusHistoryIndex + direction;
    targetIndex = std::max(0, std::min(targetIndex, lastIndex));

    if (targetIndex == _focusHistoryIndex) {
        return false;
    }

    _focusHistoryIndex = targetIndex;
    _navigatingFocusHistory = true;
    const auto& entry = _focusHistory[_focusHistoryIndex];
    centerFocusAt(entry.position, entry.normal, entry.surfaceId, false);
    _navigatingFocusHistory = false;
    return true;
}

bool CWindow::centerFocusAt(const cv::Vec3f& position, const cv::Vec3f& normal, const std::string& sourceId, bool addToHistory)
{
    if (!_surf_col) {
        return false;
    }

    POI* focus = _surf_col->poi("focus");
    if (!focus) {
        focus = new POI;
    }

    focus->p = position;
    if (cv::norm(normal) > 0.0) {
        focus->n = normal;
    }
    if (!sourceId.empty()) {
        focus->surfaceId = sourceId;
    } else if (focus->surfaceId.empty()) {
        focus->surfaceId = "segmentation";
    }

    _surf_col->setPOI("focus", focus);

    if (addToHistory) {
        recordFocusHistory(*focus);
    }

    // Get surface for orientation - look up by ID
    Surface* orientationSource = _surf_col->surfaceRaw(focus->surfaceId);
    if (!orientationSource) {
        orientationSource = _surf_col->surfaceRaw("segmentation");
    }
    applySlicePlaneOrientation(orientationSource);

    return true;
}

bool CWindow::centerFocusOnCursor()
{
    if (!_surf_col) {
        return false;
    }

    POI* cursor = _surf_col->poi("cursor");
    if (!cursor) {
        return false;
    }

    return centerFocusAt(cursor->p, cursor->n, cursor->surfaceId, true);
}

void CWindow::setSegmentationCursorMirroring(bool enabled)
{
    if (_mirrorCursorToSegmentation == enabled) {
        return;
    }

    _mirrorCursorToSegmentation = enabled;
    QSettings settings(vc3d::settingsFilePath(), QSettings::IniFormat);
    settings.setValue(vc3d::settings::viewer::MIRROR_CURSOR_TO_SEGMENTATION, enabled ? "1" : "0");

    if (_viewerManager) {
        _viewerManager->setSegmentationCursorMirroring(enabled);
    }

    if (statusBar()) {
        statusBar()->showMessage(enabled ? tr("Mirroring cursor to Surface view enabled")
                                         : tr("Mirroring cursor to Surface view disabled"),
                                  2000);
    }
}

// Create widgets
void CWindow::CreateWidgets(void)
{
    QSettings settings(vc3d::settingsFilePath(), QSettings::IniFormat);

    // add volume viewer
    auto aWidgetLayout = new QVBoxLayout;
    ui.tabSegment->setLayout(aWidgetLayout);

    mdiArea = new QMdiArea(ui.tabSegment);
    aWidgetLayout->addWidget(mdiArea);

    // Ensure the viewer's graphics view gets focus when subwindow is activated
    connect(mdiArea, &QMdiArea::subWindowActivated, [](QMdiSubWindow* subWindow) {
        if (subWindow) {
            if (auto* viewer = qobject_cast<CVolumeViewer*>(subWindow->widget())) {
                viewer->fGraphicsView->setFocus();
            }
        }
    });

    // newConnectedCVolumeViewer("manual plane", tr("Manual Plane"), mdiArea);
    newConnectedCVolumeViewer("seg xz", tr("Segmentation XZ"), mdiArea)->setIntersects({"segmentation"});
    newConnectedCVolumeViewer("seg yz", tr("Segmentation YZ"), mdiArea)->setIntersects({"segmentation"});
    newConnectedCVolumeViewer("xy plane", tr("XY / Slices"), mdiArea)->setIntersects({"segmentation"});
    newConnectedCVolumeViewer("segmentation", tr("Surface"), mdiArea)->setIntersects({"seg xz","seg yz"});
    mdiArea->tileSubWindows();

    treeWidgetSurfaces = ui.treeWidgetSurfaces;
    treeWidgetSurfaces->setSelectionMode(QAbstractItemView::ExtendedSelection);
    btnReloadSurfaces = ui.btnReloadSurfaces;

    SurfacePanelController::UiRefs surfaceUi{
        .treeWidget = treeWidgetSurfaces,
        .reloadButton = btnReloadSurfaces,
    };
    _surfacePanel = std::make_unique<SurfacePanelController>(
        surfaceUi,
        _surf_col,
        _viewerManager.get(),
        [this]() { return segmentationViewer(); },
        std::function<void()>{},
        this);
    if (_segmentationGrower) {
        _segmentationGrower->setSurfacePanel(_surfacePanel.get());
    }
    connect(_surfacePanel.get(), &SurfacePanelController::surfacesLoaded, this, [this]() {
        emit sendSurfacesLoaded();
        // Update surface overlay dropdown when surfaces are loaded
        updateSurfaceOverlayDropdown();
    });
    connect(_surfacePanel.get(), &SurfacePanelController::surfaceSelectionCleared, this, [this]() {
        clearSurfaceSelection();
    });
    connect(_surfacePanel.get(), &SurfacePanelController::filtersApplied, this, [this](int filterCount) {
        UpdateVolpkgLabel(filterCount);
    });
    connect(_surfacePanel.get(), &SurfacePanelController::copySegmentPathRequested,
            this, [this](const QString& segmentId) {
                if (!fVpkg) {
                    return;
                }
                auto surf = fVpkg->getSurface(segmentId.toStdString());
                if (!surf) {
                    return;
                }
                const QString path = QString::fromStdString(surf->path.string());
                QApplication::clipboard()->setText(path);
                statusBar()->showMessage(tr("Copied segment path to clipboard: %1").arg(path), 3000);
            });
    connect(_surfacePanel.get(), &SurfacePanelController::renderSegmentRequested,
            this, [this](const QString& segmentId) {
                onRenderSegment(segmentId.toStdString());
            });
    connect(_surfacePanel.get(), &SurfacePanelController::growSegmentRequested,
            this, [this](const QString& segmentId) {
                onGrowSegmentFromSegment(segmentId.toStdString());
            });
    connect(_surfacePanel.get(), &SurfacePanelController::addOverlapRequested,
            this, [this](const QString& segmentId) {
                onAddOverlap(segmentId.toStdString());
            });
    connect(_surfacePanel.get(), &SurfacePanelController::neighborCopyRequested,
            this, [this](const QString& segmentId, bool copyOut) {
                onNeighborCopyRequested(segmentId, copyOut);
            });
    connect(_surfacePanel.get(), &SurfacePanelController::convertToObjRequested,
            this, [this](const QString& segmentId) {
                onConvertToObj(segmentId.toStdString());
            });
    connect(_surfacePanel.get(), &SurfacePanelController::cropBoundsRequested,
            this, [this](const QString& segmentId) {
                onCropSurfaceToValidRegion(segmentId.toStdString());
            });
    connect(_surfacePanel.get(), &SurfacePanelController::alphaCompRefineRequested,
            this, [this](const QString& segmentId) {
                onAlphaCompRefine(segmentId.toStdString());
            });
    connect(_surfacePanel.get(), &SurfacePanelController::slimFlattenRequested,
            this, [this](const QString& segmentId) {
                onSlimFlatten(segmentId.toStdString());
            });
    connect(_surfacePanel.get(), &SurfacePanelController::abfFlattenRequested,
            this, [this](const QString& segmentId) {
                onABFFlatten(segmentId.toStdString());
            });
    connect(_surfacePanel.get(), &SurfacePanelController::awsUploadRequested,
            this, [this](const QString& segmentId) {
                onAWSUpload(segmentId.toStdString());
            });
    connect(_surfacePanel.get(), &SurfacePanelController::exportTifxyzChunksRequested,
        this, [this](const QString& segmentId) {
            onExportWidthChunks(segmentId.toStdString());
        });

    connect(_surfacePanel.get(), &SurfacePanelController::growSeedsRequested,
            this, [this](const QString& segmentId, bool isExpand, bool isRandomSeed) {
                onGrowSeeds(segmentId.toStdString(), isExpand, isRandomSeed);
            });
    connect(_surfacePanel.get(), &SurfacePanelController::teleaInpaintRequested,
            this, [this]() {
                if (_menuController) {
                    _menuController->triggerTeleaInpaint();
                }
            });
    connect(_surfacePanel.get(), &SurfacePanelController::recalcAreaRequested,
            this, [this](const QStringList& segmentIds) {
                if (segmentIds.isEmpty()) {
                    return;
                }
                std::vector<std::string> ids;
                ids.reserve(segmentIds.size());
                for (const auto& id : segmentIds) {
                    ids.push_back(id.toStdString());
                }
                recalcAreaForSegments(ids);
            });
    connect(_surfacePanel.get(), &SurfacePanelController::statusMessageRequested,
            this, [this](const QString& message, int timeoutMs) {
                statusBar()->showMessage(message, timeoutMs);
            });

    // i recognize that having both a seeding widget and a drawing widget that both handle mouse events and paths is redundant,
    // but i can't find an easy way yet to merge them and maintain the path iteration that the seeding widget currently uses
    // so for now we have both. i suppose i could probably add a 'mode' , but for now i will just hate this section :(

    const auto attachScrollAreaToDock = [](QDockWidget* dock, QWidget* content, const QString& objectName) {
        if (!dock || !content) {
            return;
        }

        auto* container = new QWidget(dock);
        container->setObjectName(objectName);
        auto* layout = new QVBoxLayout(container);
        layout->setContentsMargins(0, 0, 0, 0);
        layout->setSpacing(0);
        layout->addWidget(content);
        layout->addStretch(1);

        auto* scrollArea = new QScrollArea(dock);
        scrollArea->setWidgetResizable(true);
        scrollArea->setHorizontalScrollBarPolicy(Qt::ScrollBarAsNeeded);
        scrollArea->setVerticalScrollBarPolicy(Qt::ScrollBarAsNeeded);
        scrollArea->setWidget(container);

        dock->setWidget(scrollArea);
    };


    // Create Segmentation widget
    _segmentationWidget = new SegmentationWidget();
    _segmentationWidget->setNormalGridAvailable(_normalGridAvailable);
    const QString initialHint = _normalGridAvailable
        ? tr("Normal grids directory: %1").arg(_normalGridPath)
        : tr("No volume package loaded.");
    _segmentationWidget->setNormalGridPathHint(initialHint);
    attachScrollAreaToDock(ui.dockWidgetSegmentation, _segmentationWidget, QStringLiteral("dockWidgetSegmentationContent"));

    _segmentationEdit = std::make_unique<SegmentationEditManager>(this);
    _segmentationEdit->setViewerManager(_viewerManager.get());
    _segmentationOverlay = std::make_unique<SegmentationOverlayController>(_surf_col, this);
    _segmentationOverlay->setEditManager(_segmentationEdit.get());
    _segmentationOverlay->setViewerManager(_viewerManager.get());

    _segmentationModule = std::make_unique<SegmentationModule>(
        _segmentationWidget,
        _segmentationEdit.get(),
        _segmentationOverlay.get(),
        _viewerManager.get(),
        _surf_col,
        _point_collection,
        _segmentationWidget->isEditingEnabled(),
        this);

    if (_segmentationModule && _planeSlicingOverlay) {
        QPointer<PlaneSlicingOverlayController> overlayPtr(_planeSlicingOverlay.get());
        _segmentationModule->setRotationHandleHitTester(
            [overlayPtr](CVolumeViewer* viewer, const cv::Vec3f& worldPos) {
                if (!overlayPtr) {
                    return false;
                }
                return overlayPtr->isVolumePointNearRotationHandle(viewer, worldPos, 1.5);
            });
    }

    if (_viewerManager) {
        _viewerManager->setSegmentationOverlay(_segmentationOverlay.get());
    }

    connect(_segmentationModule.get(), &SegmentationModule::editingEnabledChanged,
            this, &CWindow::onSegmentationEditingModeChanged);
    connect(_segmentationModule.get(), &SegmentationModule::statusMessageRequested,
            this, &CWindow::onShowStatusMessage);
    connect(_segmentationModule.get(), &SegmentationModule::stopToolsRequested,
            this, &CWindow::onSegmentationStopToolsRequested);
    connect(_segmentationModule.get(), &SegmentationModule::growthInProgressChanged,
            this, &CWindow::onSegmentationGrowthStatusChanged);
    connect(_segmentationModule.get(), &SegmentationModule::focusPoiRequested,
            this, [this](const cv::Vec3f& position, QuadSurface* base) {
                Q_UNUSED(position);
                applySlicePlaneOrientation(base);
            });
    connect(_segmentationModule.get(), &SegmentationModule::growSurfaceRequested,
            this, &CWindow::onGrowSegmentationSurface);
    connect(_segmentationModule.get(), &SegmentationModule::approvalMaskSaved,
            this, &CWindow::markSegmentRecentlyEdited);

    SegmentationGrower::Context growerContext{
        _segmentationModule.get(),
        _segmentationWidget,
        _surf_col,
        _viewerManager.get(),
        chunk_cache
    };
    SegmentationGrower::UiCallbacks growerCallbacks{
        [this](const QString& text, int timeout) {
            if (statusBar()) {
                statusBar()->showMessage(text, timeout);
            }
        },
        [this](QuadSurface* surface) {
            applySlicePlaneOrientation(surface);
        }
    };
    _segmentationGrower = std::make_unique<SegmentationGrower>(growerContext, growerCallbacks, this);

    connect(_segmentationWidget, &SegmentationWidget::volumeSelectionChanged, this, [this](const QString& volumeId) {
        if (!fVpkg) {
            statusBar()->showMessage(tr("No volume package loaded."), 4000);
            if (_segmentationWidget) {
                const QString fallbackId = QString::fromStdString(!_segmentationGrowthVolumeId.empty()
                                                                   ? _segmentationGrowthVolumeId
                                                                   : currentVolumeId);
                _segmentationWidget->setActiveVolume(fallbackId);
            }
            return;
        }

        const std::string requestedId = volumeId.toStdString();
        try {
            (void)fVpkg->volume(requestedId);
            _segmentationGrowthVolumeId = requestedId;
            statusBar()->showMessage(tr("Using volume '%1' for surface growth.").arg(volumeId), 2500);
        } catch (const std::out_of_range&) {
            statusBar()->showMessage(tr("Volume '%1' not found in this package.").arg(volumeId), 4000);
            if (_segmentationWidget) {
                const QString fallbackId = QString::fromStdString(!currentVolumeId.empty()
                                                                   ? currentVolumeId
                                                                   : std::string{});
                _segmentationWidget->setActiveVolume(fallbackId);
                _segmentationGrowthVolumeId = currentVolumeId;
            }
        }
    });

    // Create Drawing widget
    _drawingWidget = new DrawingWidget();
    attachScrollAreaToDock(ui.dockWidgetDrawing, _drawingWidget, QStringLiteral("dockWidgetDrawingContent"));

    connect(this, &CWindow::sendVolumeChanged, _drawingWidget,
            static_cast<void (DrawingWidget::*)(std::shared_ptr<Volume>, const std::string&)>(&DrawingWidget::onVolumeChanged));
    connect(_drawingWidget, &DrawingWidget::sendStatusMessageAvailable, this, &CWindow::onShowStatusMessage);
    connect(this, &CWindow::sendSurfacesLoaded, _drawingWidget, &DrawingWidget::onSurfacesLoaded);

    _drawingWidget->setCache(chunk_cache);

    // Create Seeding widget
    _seedingWidget = new SeedingWidget(_point_collection, _surf_col);
    attachScrollAreaToDock(ui.dockWidgetDistanceTransform, _seedingWidget, QStringLiteral("dockWidgetDistanceTransformContent"));

    connect(this, &CWindow::sendVolumeChanged, _seedingWidget,
            static_cast<void (SeedingWidget::*)(std::shared_ptr<Volume>, const std::string&)>(&SeedingWidget::onVolumeChanged));
    connect(_seedingWidget, &SeedingWidget::sendStatusMessageAvailable, this, &CWindow::onShowStatusMessage);
    connect(this, &CWindow::sendSurfacesLoaded, _seedingWidget, &SeedingWidget::onSurfacesLoaded);

    _seedingWidget->setCache(chunk_cache);

    // Create and add the point collection widget
    _point_collection_widget = new CPointCollectionWidget(_point_collection, this);
    _point_collection_widget->setObjectName("pointCollectionDock");
    addDockWidget(Qt::RightDockWidgetArea, _point_collection_widget);

    // Selection dock (removed per request; selection actions remain in the menu)
    if (_viewerManager) {
        _viewerManager->forEachViewer([this](CVolumeViewer* viewer) {
            configureViewerConnections(viewer);
        });
    }
    connect(_point_collection_widget, &CPointCollectionWidget::pointDoubleClicked, this, &CWindow::onPointDoubleClicked);
    connect(_point_collection_widget, &CPointCollectionWidget::convertPointToAnchorRequested, this, &CWindow::onConvertPointToAnchor);

    // Tab the docks - keep Segmentation, Seeding, Point Collections, and Drawing together
    tabifyDockWidget(ui.dockWidgetSegmentation, ui.dockWidgetDistanceTransform);
    tabifyDockWidget(ui.dockWidgetSegmentation, _point_collection_widget);
    tabifyDockWidget(ui.dockWidgetSegmentation, ui.dockWidgetDrawing);

    // Make Drawing dock the active tab by default
    ui.dockWidgetDrawing->raise();

    // Keep the view-related docks on the left and grouped together as tabs
    addDockWidget(Qt::LeftDockWidgetArea, ui.dockWidgetView);
    addDockWidget(Qt::LeftDockWidgetArea, ui.dockWidgetOverlay);
    addDockWidget(Qt::LeftDockWidgetArea, ui.dockWidgetRenderSettings);
    addDockWidget(Qt::LeftDockWidgetArea, ui.dockWidgetComposite);

    auto ensureTabified = [this](QDockWidget* primary, QDockWidget* candidate) {
        const auto currentTabs = tabifiedDockWidgets(primary);
        const bool alreadyTabified = std::find(currentTabs.cbegin(), currentTabs.cend(), candidate) != currentTabs.cend();
        if (!alreadyTabified) {
            tabifyDockWidget(primary, candidate);
        }
    };

    ensureTabified(ui.dockWidgetView, ui.dockWidgetOverlay);
    ensureTabified(ui.dockWidgetView, ui.dockWidgetRenderSettings);
    ensureTabified(ui.dockWidgetView, ui.dockWidgetComposite);

    const auto tabOrder = tabifiedDockWidgets(ui.dockWidgetView);
    for (QDockWidget* dock : tabOrder) {
        tabifyDockWidget(ui.dockWidgetView, dock);
    }

    ui.dockWidgetView->show();
    ui.dockWidgetView->raise();
    QTimer::singleShot(0, this, [this]() {
        if (ui.dockWidgetView) {
            ui.dockWidgetView->raise();
        }
    });

    connect(_surfacePanel.get(), &SurfacePanelController::surfaceActivated,
            this, &CWindow::onSurfaceActivated);

    // new and remove path buttons
    // connect(ui.btnNewPath, SIGNAL(clicked()), this, SLOT(OnNewPathClicked()));
    // connect(ui.btnRemovePath, SIGNAL(clicked()), this, SLOT(OnRemovePathClicked()));

    // TODO CHANGE VOLUME LOADING; FIRST CHECK FOR OTHER VOLUMES IN THE STRUCTS
    volSelect = ui.volSelect;

    if (_volumeOverlay) {
        VolumeOverlayController::UiRefs overlayUi{
            .volumeSelect = ui.overlayVolumeSelect,
            .colormapSelect = ui.overlayColormapSelect,
            .opacitySpin = ui.overlayOpacitySpin,
            .thresholdSpin = ui.overlayThresholdSpin,
        };
        _volumeOverlay->setUi(overlayUi);
    }

        // Setup base colormap selector
    {
        const auto& entries = CVolumeViewer::overlayColormapEntries();
        ui.baseColormapSelect->clear();
        ui.baseColormapSelect->addItem(tr("None (Grayscale)"), QString());
        for (const auto& entry : entries) {
            ui.baseColormapSelect->addItem(entry.label, QString::fromStdString(entry.id));
        }
        ui.baseColormapSelect->setCurrentIndex(0);
    }

    connect(ui.baseColormapSelect, qOverload<int>(&QComboBox::currentIndexChanged), [this](int index) {
        if (index < 0 || !_viewerManager) return;
        const QString id = ui.baseColormapSelect->currentData().toString();
        _viewerManager->forEachViewer([&id](CVolumeViewer* viewer) {
            viewer->setBaseColormap(id.toStdString());
        });
    });

    connect(ui.chkStretchValues, &QCheckBox::toggled, [this](bool checked) {
        if (!_viewerManager) return;
        _viewerManager->forEachViewer([checked](CVolumeViewer* viewer) {
            viewer->setStretchValues(checked);
        });
    });

    // Setup surface overlay controls
    connect(ui.chkSurfaceOverlay, &QCheckBox::toggled, [this](bool checked) {
        if (!_viewerManager) return;
        _viewerManager->forEachViewer([checked](CVolumeViewer* viewer) {
            viewer->setSurfaceOverlayEnabled(checked);
        });
        ui.surfaceOverlaySelect->setEnabled(checked);
        ui.spinOverlapThreshold->setEnabled(checked);
    });

    connect(ui.surfaceOverlaySelect, qOverload<int>(&QComboBox::currentIndexChanged), [this](int index) {
        if (index < 0 || !_viewerManager) return;
        const QString surfaceName = ui.surfaceOverlaySelect->currentData().toString();
        _viewerManager->forEachViewer([&surfaceName](CVolumeViewer* viewer) {
            viewer->setSurfaceOverlay(surfaceName.toStdString());
        });
    });

    connect(ui.spinOverlapThreshold, qOverload<double>(&QDoubleSpinBox::valueChanged), [this](double value) {
        if (!_viewerManager) return;
        _viewerManager->forEachViewer([value](CVolumeViewer* viewer) {
            viewer->setSurfaceOverlapThreshold(static_cast<float>(value));
        });
    });

    // Initially disable surface overlay controls
    ui.surfaceOverlaySelect->setEnabled(false);
    ui.spinOverlapThreshold->setEnabled(false);

    // Initialize surface overlay dropdown (will be populated when surfaces load)
    updateSurfaceOverlayDropdown();



    connect(
        volSelect, &QComboBox::currentIndexChanged, [this](const int& index) {
            std::shared_ptr<Volume> newVolume;
            try {
                newVolume = fVpkg->volume(volSelect->currentData().toString().toStdString());
            } catch (const std::out_of_range& e) {
                QMessageBox::warning(this, "Error", "Could not load volume.");
                return;
            }
            setVolume(newVolume);
        });

    auto* filterDropdown = ui.btnFilterDropdown;
    auto* cmbPointSetFilter = ui.cmbPointSetFilter;
    auto* btnPointSetFilterAll = ui.btnPointSetFilterAll;
    auto* btnPointSetFilterNone = ui.btnPointSetFilterNone;
    auto* cmbPointSetFilterMode = new QComboBox();
    cmbPointSetFilterMode->addItem("Any (OR)");
    cmbPointSetFilterMode->addItem("All (AND)");
    ui.pointSetFilterLayout->insertWidget(1, cmbPointSetFilterMode);

    SurfacePanelController::FilterUiRefs filterUi;
    filterUi.dropdown = filterDropdown;
    filterUi.pointSet = cmbPointSetFilter;
    filterUi.pointSetAll = btnPointSetFilterAll;
    filterUi.pointSetNone = btnPointSetFilterNone;
    filterUi.pointSetMode = cmbPointSetFilterMode;
    filterUi.surfaceIdFilter = ui.lineEditSurfaceFilter;
    _surfacePanel->configureFilters(filterUi, _point_collection);

    SurfacePanelController::TagUiRefs tagUi{
        .approved = ui.chkApproved,
        .defective = ui.chkDefective,
        .reviewed = ui.chkReviewed,
        .revisit = ui.chkRevisit,
        .inspect = ui.chkInspect,
    };
    _surfacePanel->configureTags(tagUi);

    cmbSegmentationDir = ui.cmbSegmentationDir;
    connect(cmbSegmentationDir, &QComboBox::currentIndexChanged, this, &CWindow::onSegmentationDirChanged);

    // Location input element (single QLineEdit for comma-separated values)
    lblLocFocus = ui.sliceFocus;

    // Set up validator for location input (accepts digits, commas, and spaces)
    QRegularExpressionValidator* validator = new QRegularExpressionValidator(
        QRegularExpression("^\\s*\\d+\\s*,\\s*\\d+\\s*,\\s*\\d+\\s*$"), this);
    lblLocFocus->setValidator(validator);
    connect(lblLocFocus, &QLineEdit::editingFinished, this, &CWindow::onManualLocationChanged);

    QPushButton* btnCopyCoords = ui.btnCopyCoords;
    connect(btnCopyCoords, &QPushButton::clicked, this, &CWindow::onCopyCoordinates);

    if (auto* chkAxisOverlays = ui.chkAxisOverlays) {
        bool showOverlays = settings.value(vc3d::settings::viewer::SHOW_AXIS_OVERLAYS,
                                           vc3d::settings::viewer::SHOW_AXIS_OVERLAYS_DEFAULT).toBool();
        QSignalBlocker blocker(chkAxisOverlays);
        chkAxisOverlays->setChecked(showOverlays);
        connect(chkAxisOverlays, &QCheckBox::toggled, this, &CWindow::onAxisOverlayVisibilityToggled);
    }
    if (auto* spinAxisOverlayOpacity = ui.spinAxisOverlayOpacity) {
        int storedOpacity = settings.value(vc3d::settings::viewer::AXIS_OVERLAY_OPACITY,
                                           spinAxisOverlayOpacity->value()).toInt();
        storedOpacity = std::clamp(storedOpacity, spinAxisOverlayOpacity->minimum(), spinAxisOverlayOpacity->maximum());
        QSignalBlocker blocker(spinAxisOverlayOpacity);
        spinAxisOverlayOpacity->setValue(storedOpacity);
        connect(spinAxisOverlayOpacity, qOverload<int>(&QSpinBox::valueChanged), this, &CWindow::onAxisOverlayOpacityChanged);
    }

    if (auto* spinSliceStep = ui.spinSliceStepSize) {
        int savedStep = settings.value(vc3d::settings::viewer::SLICE_STEP_SIZE,
                                       vc3d::settings::viewer::SLICE_STEP_SIZE_DEFAULT).toInt();
        savedStep = std::clamp(savedStep, spinSliceStep->minimum(), spinSliceStep->maximum());
        QSignalBlocker blocker(spinSliceStep);
        spinSliceStep->setValue(savedStep);
        if (_viewerManager) {
            _viewerManager->setSliceStepSize(savedStep);
        }
        connect(spinSliceStep, qOverload<int>(&QSpinBox::valueChanged), this, [this](int value) {
            if (_viewerManager) {
                _viewerManager->setSliceStepSize(value);
            }
            QSettings s(vc3d::settingsFilePath(), QSettings::IniFormat);
            s.setValue(vc3d::settings::viewer::SLICE_STEP_SIZE, value);
            if (_sliceStepLabel) {
                _sliceStepLabel->setText(tr("Step: %1").arg(value));
            }
        });
    }

    if (auto* btnResetRot = ui.btnResetAxisRotations) {
        connect(btnResetRot, &QPushButton::clicked, this, &CWindow::onResetAxisAlignedRotations);
    }

    // Zoom buttons
    btnZoomIn = ui.btnZoomIn;
    btnZoomOut = ui.btnZoomOut;

    connect(btnZoomIn, &QPushButton::clicked, this, &CWindow::onZoomIn);
    connect(btnZoomOut, &QPushButton::clicked, this, &CWindow::onZoomOut);

    if (auto* volumeContainer = ui.volumeWindowContainer) {
        auto* layout = new QHBoxLayout(volumeContainer);
        layout->setContentsMargins(0, 0, 0, 0);
        layout->setSpacing(6);

        _volumeWindowWidget = new WindowRangeWidget(volumeContainer);
        _volumeWindowWidget->setRange(0, 255);
        _volumeWindowWidget->setMinimumSeparation(1);
        _volumeWindowWidget->setControlsEnabled(false);
        layout->addWidget(_volumeWindowWidget);

        connect(_volumeWindowWidget, &WindowRangeWidget::windowValuesChanged,
                this, [this](int low, int high) {
                    if (_viewerManager) {
                        _viewerManager->setVolumeWindow(static_cast<float>(low),
                                                        static_cast<float>(high));
                    }
                });

        if (_viewerManager) {
            connect(_viewerManager.get(), &ViewerManager::volumeWindowChanged,
                    this, [this](float low, float high) {
                        if (!_volumeWindowWidget) {
                            return;
                        }
                        const int lowInt = static_cast<int>(std::lround(low));
                        const int highInt = static_cast<int>(std::lround(high));
                        _volumeWindowWidget->setWindowValues(lowInt, highInt);
                    });

            _volumeWindowWidget->setWindowValues(
                static_cast<int>(std::lround(_viewerManager->volumeWindowLow())),
                static_cast<int>(std::lround(_viewerManager->volumeWindowHigh())));
        }

        const bool viewEnabled = !ui.grpVolManager || ui.grpVolManager->isEnabled();
        _volumeWindowWidget->setControlsEnabled(viewEnabled);
    }

    if (auto* container = ui.overlayWindowContainer) {
        auto* layout = new QHBoxLayout(container);
        layout->setContentsMargins(0, 0, 0, 0);
        layout->setSpacing(6);

        _overlayWindowWidget = new WindowRangeWidget(container);
        _overlayWindowWidget->setRange(0, 255);
        _overlayWindowWidget->setMinimumSeparation(1);
        _overlayWindowWidget->setControlsEnabled(false);
        layout->addWidget(_overlayWindowWidget);

        connect(_overlayWindowWidget, &WindowRangeWidget::windowValuesChanged,
                this, [this](int low, int high) {
                    if (_viewerManager) {
                        _viewerManager->setOverlayWindow(static_cast<float>(low),
                                                         static_cast<float>(high));
                    }
                });

        if (_viewerManager) {
            connect(_viewerManager.get(), &ViewerManager::overlayWindowChanged,
                    this, [this](float low, float high) {
                        if (!_overlayWindowWidget) {
                            return;
                        }
                        const int lowInt = static_cast<int>(std::lround(low));
                        const int highInt = static_cast<int>(std::lround(high));
                        _overlayWindowWidget->setWindowValues(lowInt, highInt);
                    });

            _overlayWindowWidget->setWindowValues(
                static_cast<int>(std::lround(_viewerManager->overlayWindowLow())),
                static_cast<int>(std::lround(_viewerManager->overlayWindowHigh())));
        }
    }

    if (_viewerManager && _overlayWindowWidget) {
        connect(_viewerManager.get(), &ViewerManager::overlayVolumeAvailabilityChanged,
                this, [this](bool hasOverlay) {
                    if (!_overlayWindowWidget) {
                        return;
                    }
                    const bool viewEnabled = !ui.grpVolManager || ui.grpVolManager->isEnabled();
                    _overlayWindowWidget->setControlsEnabled(hasOverlay && viewEnabled);
                });
    }

    if (_overlayWindowWidget) {
        const bool hasOverlay = _volumeOverlay && _volumeOverlay->hasOverlaySelection();
        const bool viewEnabled = !ui.grpVolManager || ui.grpVolManager->isEnabled();
        _overlayWindowWidget->setControlsEnabled(hasOverlay && viewEnabled);
    }

    auto* spinIntersectionOpacity = ui.spinIntersectionOpacity;
    const int savedIntersectionOpacity = settings.value(vc3d::settings::viewer::INTERSECTION_OPACITY,
                                                        spinIntersectionOpacity->value()).toInt();
    const int boundedIntersectionOpacity = std::clamp(savedIntersectionOpacity,
                                                      spinIntersectionOpacity->minimum(),
                                                      spinIntersectionOpacity->maximum());
    spinIntersectionOpacity->setValue(boundedIntersectionOpacity);

    connect(spinIntersectionOpacity, QOverload<int>::of(&QSpinBox::valueChanged), this, [this](int value) {
        if (!_viewerManager) {
            return;
        }
        const float normalized = std::clamp(static_cast<float>(value) / 100.0f, 0.0f, 1.0f);
        _viewerManager->setIntersectionOpacity(normalized);
    });
    if (_viewerManager) {
        _viewerManager->setIntersectionOpacity(spinIntersectionOpacity->value() / 100.0f);
    }

    if (auto* spinIntersectionThickness = ui.doubleSpinIntersectionThickness) {
        const double savedThickness = settings.value(vc3d::settings::viewer::INTERSECTION_THICKNESS,
                                                     spinIntersectionThickness->value()).toDouble();
        const double boundedThickness = std::clamp(savedThickness,
                                                   static_cast<double>(spinIntersectionThickness->minimum()),
                                                   static_cast<double>(spinIntersectionThickness->maximum()));
        spinIntersectionThickness->setValue(boundedThickness);
        connect(spinIntersectionThickness,
                QOverload<double>::of(&QDoubleSpinBox::valueChanged),
                this,
                [this](double value) {
                    if (!_viewerManager) {
                        return;
                    }
                    _viewerManager->setIntersectionThickness(static_cast<float>(value));
                });
        if (_viewerManager) {
            _viewerManager->setIntersectionThickness(static_cast<float>(spinIntersectionThickness->value()));
        }
    }

    auto* comboIntersectionSampling = ui.comboIntersectionSampling;
    if (comboIntersectionSampling) {
        struct SamplingOption {
            const char* label;
            int stride;
        };
        const SamplingOption options[] = {
            {"Full (1x)", 1},
            {"2x", 2},
            {"4x", 4},
            {"8x", 8},
        };
        comboIntersectionSampling->clear();
        for (const auto& opt : options) {
            comboIntersectionSampling->addItem(tr(opt.label), opt.stride);
        }

        const int savedStride = settings.value(vc3d::settings::viewer::INTERSECTION_SAMPLING_STRIDE,
                                              vc3d::settings::viewer::INTERSECTION_SAMPLING_STRIDE_DEFAULT).toInt();
        int selectedIndex = comboIntersectionSampling->findData(savedStride);
        if (selectedIndex < 0) {
            selectedIndex = comboIntersectionSampling->findData(1);
        }
        if (selectedIndex >= 0) {
            comboIntersectionSampling->setCurrentIndex(selectedIndex);
        }

        connect(comboIntersectionSampling,
                QOverload<int>::of(&QComboBox::currentIndexChanged),
                this,
                [this, comboIntersectionSampling](int) {
                    if (!_viewerManager) {
                        return;
                    }
                    const int stride = std::max(1, comboIntersectionSampling->currentData().toInt());
                    _viewerManager->setSurfacePatchSamplingStride(stride);
                });

        // Update combobox when stride changes programmatically (e.g., tiered defaults)
        if (_viewerManager) {
            connect(_viewerManager.get(),
                    &ViewerManager::samplingStrideChanged,
                    this,
                    [comboIntersectionSampling](int stride) {
                        const int index = comboIntersectionSampling->findData(stride);
                        if (index >= 0 && index != comboIntersectionSampling->currentIndex()) {
                            QSignalBlocker blocker(comboIntersectionSampling);
                            comboIntersectionSampling->setCurrentIndex(index);
                        }
                    });
        }
    }

    chkAxisAlignedSlices = ui.chkAxisAlignedSlices;
    if (chkAxisAlignedSlices) {
        bool useAxisAligned = settings.value(vc3d::settings::viewer::USE_AXIS_ALIGNED_SLICES,
                                             vc3d::settings::viewer::USE_AXIS_ALIGNED_SLICES_DEFAULT).toBool();
        QSignalBlocker blocker(chkAxisAlignedSlices);
        chkAxisAlignedSlices->setChecked(useAxisAligned);
        connect(chkAxisAlignedSlices, &QCheckBox::toggled, this, &CWindow::onAxisAlignedSlicesToggled);
    }

    spNorm[0] = ui.dspNX;
    spNorm[1] = ui.dspNY;
    spNorm[2] = ui.dspNZ;

    for (int i = 0; i < 3; i++) {
        spNorm[i]->setRange(-10, 10);
    }

    connect(spNorm[0], &QDoubleSpinBox::valueChanged, this, &CWindow::onManualPlaneChanged);
    connect(spNorm[1], &QDoubleSpinBox::valueChanged, this, &CWindow::onManualPlaneChanged);
    connect(spNorm[2], &QDoubleSpinBox::valueChanged, this, &CWindow::onManualPlaneChanged);

    connect(ui.btnEditMask, &QPushButton::pressed, this, &CWindow::onEditMaskPressed);
    connect(ui.btnAppendMask, &QPushButton::pressed, this, &CWindow::onAppendMaskPressed);  // Add this
    // Connect composite view controls
    connect(ui.chkCompositeEnabled, &QCheckBox::toggled, this, [this](bool checked) {
        if (auto* viewer = segmentationViewer()) {
            viewer->setCompositeEnabled(checked);
        }
    });

    connect(ui.cmbCompositeMode, QOverload<int>::of(&QComboBox::currentIndexChanged), this, [this](int index) {
        // Find the segmentation viewer and update its composite method
        std::string method = "max";
        switch (index) {
            case 0: method = "max"; break;
            case 1: method = "mean"; break;
            case 2: method = "min"; break;
            case 3: method = "alpha"; break;
        }

        if (auto* viewer = segmentationViewer()) {
            viewer->setCompositeMethod(method);
        }
    });

    if (chkAxisAlignedSlices) {
        onAxisAlignedSlicesToggled(chkAxisAlignedSlices->isChecked());
    }
    if (auto* spinAxisOverlayOpacity = ui.spinAxisOverlayOpacity) {
        onAxisOverlayOpacityChanged(spinAxisOverlayOpacity->value());
    }
    if (auto* chkAxisOverlays = ui.chkAxisOverlays) {
        onAxisOverlayVisibilityToggled(chkAxisOverlays->isChecked());
    }

    // Connect Layers In Front controls
    connect(ui.spinLayersInFront, QOverload<int>::of(&QSpinBox::valueChanged), this, [this](int value) {
        if (auto* viewer = segmentationViewer()) {
            viewer->setCompositeLayersInFront(value);
        }
    });

    // Connect Layers Behind controls
    connect(ui.spinLayersBehind, QOverload<int>::of(&QSpinBox::valueChanged), this, [this](int value) {
        if (auto* viewer = segmentationViewer()) {
            viewer->setCompositeLayersBehind(value);
        }
    });

    // Connect Alpha Min controls
    connect(ui.spinAlphaMin, QOverload<int>::of(&QSpinBox::valueChanged), this, [this](int value) {
        if (auto* viewer = segmentationViewer()) {
            viewer->setCompositeAlphaMin(value);
        }
    });

    // Connect Alpha Max controls
    connect(ui.spinAlphaMax, QOverload<int>::of(&QSpinBox::valueChanged), this, [this](int value) {
        if (auto* viewer = segmentationViewer()) {
            viewer->setCompositeAlphaMax(value);
        }
    });

    // Connect Alpha Threshold controls
    connect(ui.spinAlphaThreshold, QOverload<int>::of(&QSpinBox::valueChanged), this, [this](int value) {
        if (!_viewerManager) {
            return;
        }
        for (auto* viewer : _viewerManager->viewers()) {
            if (viewer->surfName() == "segmentation") {
                viewer->setCompositeAlphaThreshold(value);
                break;
            }
        }
    });

    // Connect Material controls
    connect(ui.spinMaterial, QOverload<int>::of(&QSpinBox::valueChanged), this, [this](int value) {
        if (!_viewerManager) {
            return;
        }
        for (auto* viewer : _viewerManager->viewers()) {
            if (viewer->surfName() == "segmentation") {
                viewer->setCompositeMaterial(value);
                break;
            }
        }
    });

    // Connect Reverse Direction control
    connect(ui.chkReverseDirection, &QCheckBox::toggled, this, [this](bool checked) {
        if (!_viewerManager) {
            return;
        }
        for (auto* viewer : _viewerManager->viewers()) {
            if (viewer->surfName() == "segmentation") {
                viewer->setCompositeReverseDirection(checked);
                break;
            }
        }
    });
    bool resetViewOnSurfaceChange = settings.value(vc3d::settings::viewer::RESET_VIEW_ON_SURFACE_CHANGE,
                                                   vc3d::settings::viewer::RESET_VIEW_ON_SURFACE_CHANGE_DEFAULT).toBool();
    if (_viewerManager) {
        for (auto* viewer : _viewerManager->viewers()) {
            viewer->setResetViewOnSurfaceChange(resetViewOnSurfaceChange);
            _viewerManager->setResetDefaultFor(viewer, resetViewOnSurfaceChange);
        }
    }

}

// Create menus
// Create actions
void CWindow::keyPressEvent(QKeyEvent* event)
{
    if (event->key() == Qt::Key_Space && event->modifiers() == Qt::NoModifier) {
        toggleVolumeOverlayVisibility();
        event->accept();
        return;
    }

    if (event->key() == Qt::Key_R && event->modifiers() == Qt::NoModifier) {
        if (centerFocusOnCursor()) {
            event->accept();
            return;
        }
    }

    if (event->key() == Qt::Key_F) {
        if (event->modifiers() == Qt::NoModifier) {
            stepFocusHistory(-1);
            event->accept();
            return;
        } else if (event->modifiers() == Qt::ControlModifier) {
            stepFocusHistory(1);
            event->accept();
            return;
        }
    }

    // Shift+G decreases slice step size, Shift+H increases it
    if (event->modifiers() == Qt::ShiftModifier && _viewerManager) {
        if (event->key() == Qt::Key_G) {
            int currentStep = _viewerManager->sliceStepSize();
            int newStep = std::max(1, currentStep - 1);
            _viewerManager->setSliceStepSize(newStep);
            onSliceStepSizeChanged(newStep);
            event->accept();
            return;
        } else if (event->key() == Qt::Key_H) {
            int currentStep = _viewerManager->sliceStepSize();
            int newStep = std::min(100, currentStep + 1);
            _viewerManager->setSliceStepSize(newStep);
            onSliceStepSizeChanged(newStep);
            event->accept();
            return;
        }
    }

    if (_segmentationModule && _segmentationModule->handleKeyPress(event)) {
        return;
    }

    QMainWindow::keyPressEvent(event);
}

void CWindow::keyReleaseEvent(QKeyEvent* event)
{
    if (_segmentationModule && _segmentationModule->handleKeyRelease(event)) {
        return;
    }

    QMainWindow::keyReleaseEvent(event);
}

void CWindow::resizeEvent(QResizeEvent* event)
{
    QMainWindow::resizeEvent(event);
    scheduleWindowStateSave();
}

void CWindow::scheduleWindowStateSave()
{
    // Restart the timer - this debounces rapid changes
    if (_windowStateSaveTimer) {
        _windowStateSaveTimer->start();
    }
}

void CWindow::saveWindowState()
{
    QSettings settings(vc3d::settingsFilePath(), QSettings::IniFormat);
    settings.setValue(vc3d::settings::window::GEOMETRY, saveGeometry());
    settings.setValue(vc3d::settings::window::STATE, saveState());
    settings.sync();
}

// Asks User to Save Data Prior to VC.app Exit
void CWindow::closeEvent(QCloseEvent* event)
{
    saveWindowState();
    std::quick_exit(0);
}

void CWindow::setWidgetsEnabled(bool state)
{
    ui.grpVolManager->setEnabled(state);
    if (_volumeWindowWidget) {
        _volumeWindowWidget->setControlsEnabled(state);
    }
    if (_overlayWindowWidget) {
        const bool hasOverlay = _volumeOverlay && _volumeOverlay->hasOverlaySelection();
        _overlayWindowWidget->setControlsEnabled(state && hasOverlay);
    }
}

auto CWindow::InitializeVolumePkg(const std::string& nVpkgPath) -> bool
{
    fVpkg = nullptr;
    updateNormalGridAvailability();
    if (_segmentationModule && _segmentationModule->editingEnabled()) {
        _segmentationModule->setEditingEnabled(false);
    }
    if (_segmentationWidget) {
        if (!_segmentationModule || _segmentationWidget->isEditingEnabled()) {
            _segmentationWidget->setEditingEnabled(false);
        }
        _segmentationWidget->setAvailableVolumes({}, QString());
        _segmentationWidget->setVolumePackagePath(QString());
    }

    try {
        fVpkg = VolumePkg::New(nVpkgPath);
    } catch (const std::exception& e) {
        Logger()->error("Failed to initialize volpkg: {}", e.what());
    }

    if (fVpkg == nullptr) {
        Logger()->error("Cannot open .volpkg: {}", nVpkgPath);
        QMessageBox::warning(
            this, "Error",
            "Volume package failed to load. Package might be corrupt. Check the console log for a detailed error message.");
        return false;
    }
    return true;
}

// Update the widgets
void CWindow::UpdateView(void)
{
    if (fVpkg == nullptr) {
        setWidgetsEnabled(false);  // Disable Widgets for User
        ui.lblVpkgName->setText("[ No Volume Package Loaded ]");
        return;
    }

    setWidgetsEnabled(true);  // Enable Widgets for User

    // show volume package name
    UpdateVolpkgLabel(0);

    volSelect->setEnabled(can_change_volume_());

    update();
}

void CWindow::UpdateVolpkgLabel(int filterCounter)
{
    if (!fVpkg) {
        return;
    }
    QString label = tr("%1").arg(QString::fromStdString(fVpkg->name()));
    ui.lblVpkgName->setText(label);
}

void CWindow::onShowStatusMessage(QString text, int timeout)
{
    statusBar()->showMessage(text, timeout);
}

void CWindow::onSegmentationGrowthStatusChanged(bool running)
{
    if (!statusBar()) {
        return;
    }

    if (_surfacePanel) {
        _surfacePanel->setSelectionLocked(running);
    }

    if (running) {
        if (!_segmentationGrowthWarning) {
            _segmentationGrowthWarning = new QLabel(statusBar());
            _segmentationGrowthWarning->setObjectName(QStringLiteral("segmentationGrowthWarning"));
            _segmentationGrowthWarning->setStyleSheet(QStringLiteral("color: #c62828; font-weight: 600;"));
            _segmentationGrowthWarning->setContentsMargins(8, 0, 8, 0);
            _segmentationGrowthWarning->setAlignment(Qt::AlignCenter);
            _segmentationGrowthWarning->setSizePolicy(QSizePolicy::Expanding, QSizePolicy::Preferred);
            _segmentationGrowthWarning->setMinimumWidth(260);
            _segmentationGrowthWarning->hide();
            statusBar()->addPermanentWidget(_segmentationGrowthWarning, 1);
        }
        _segmentationGrowthStatusText = tr("Surface growth in progress - surface selection locked");
        _segmentationGrowthWarning->setText(_segmentationGrowthStatusText);
        _segmentationGrowthWarning->setVisible(true);
        statusBar()->showMessage(_segmentationGrowthStatusText, 0);
    } else if (_segmentationGrowthWarning) {
        _segmentationGrowthWarning->clear();
        _segmentationGrowthWarning->setVisible(false);
        if (statusBar()->currentMessage() == _segmentationGrowthStatusText) {
            statusBar()->clearMessage();
        }
        _segmentationGrowthStatusText.clear();
    }
}

void CWindow::onSliceStepSizeChanged(int newSize)
{
    // Update status bar label
    if (_sliceStepLabel) {
        _sliceStepLabel->setText(tr("Step: %1").arg(newSize));
    }

    // Save to settings
    QSettings settings(vc3d::settingsFilePath(), QSettings::IniFormat);
    settings.setValue(vc3d::settings::viewer::SLICE_STEP_SIZE, newSize);

    // Update View dock widget spinbox
    if (auto* spinSliceStep = ui.spinSliceStepSize) {
        QSignalBlocker blocker(spinSliceStep);
        spinSliceStep->setValue(newSize);
    }
}

std::filesystem::path seg_path_name(const std::filesystem::path &path)
{
    std::string name;
    bool store = false;
    for(auto elm : path) {
        if (store)
            name += "/"+elm.string();
        else if (elm == "paths")
            store = true;
    }
    name.erase(0,1);
    return name;
}

// Open volume package
void CWindow::OpenVolume(const QString& path)
{
    QString aVpkgPath = path;
    QSettings settings(vc3d::settingsFilePath(), QSettings::IniFormat);

    if (aVpkgPath.isEmpty()) {
        aVpkgPath = QFileDialog::getExistingDirectory(
            this, tr("Open Directory"), settings.value(vc3d::settings::volpkg::DEFAULT_PATH).toString(),
            QFileDialog::ShowDirsOnly | QFileDialog::DontResolveSymlinks | QFileDialog::ReadOnly | QFileDialog::DontUseNativeDialog);
        // Dialog box cancelled
        if (aVpkgPath.length() == 0) {
            Logger()->info("Open .volpkg canceled");
            return;
        }
    }

    // Checks the folder path for .volpkg extension
    auto const extension = aVpkgPath.toStdString().substr(
        aVpkgPath.toStdString().length() - 7, aVpkgPath.toStdString().length());
    if (extension != ".volpkg") {
        QMessageBox::warning(
            this, tr("ERROR"),
            "The selected file is not of the correct type: \".volpkg\"");
        Logger()->error(
            "Selected file is not .volpkg: {}", aVpkgPath.toStdString());
        fVpkg = nullptr;  // Is needed for User Experience, clears screen.
        updateNormalGridAvailability();
        return;
    }

    // Open volume package
    if (!InitializeVolumePkg(aVpkgPath.toStdString() + "/")) {
        return;
    }

    // Check version number
    if (fVpkg->version() < VOLPKG_MIN_VERSION) {
        const auto msg = "Volume package is version " +
                         std::to_string(fVpkg->version()) +
                         " but this program requires version " +
                         std::to_string(VOLPKG_MIN_VERSION) + "+.";
        Logger()->error(msg);
        QMessageBox::warning(this, tr("ERROR"), QString(msg.c_str()));
        fVpkg = nullptr;
        updateNormalGridAvailability();
        return;
    }

    fVpkgPath = aVpkgPath;
    if (_segmentationWidget) {
        _segmentationWidget->setVolumePackagePath(aVpkgPath);
    }
    setVolume(fVpkg->volume());
    {
        const QSignalBlocker blocker{volSelect};
        volSelect->clear();
    }
    QVector<QPair<QString, QString>> volumeEntries;
    QString bestGrowthVolumeId = QString::fromStdString(currentVolumeId);
    bool preferredVolumeFound = false;
    for (const auto& id : fVpkg->volumeIDs()) {
        auto vol = fVpkg->volume(id);
        const QString idStr = QString::fromStdString(id);
        const QString nameStr = QString::fromStdString(vol->name());
        const QString label = nameStr.isEmpty() ? idStr : QStringLiteral("%1 (%2)").arg(nameStr, idStr);
        volSelect->addItem(label, QVariant(idStr));
        volumeEntries.append({idStr, label});

        const QString loweredName = nameStr.toLower();
        const QString loweredId = idStr.toLower();
        const bool matchesPreferred = loweredName.contains(QStringLiteral("surface")) ||
                                      loweredName.contains(QStringLiteral("surf")) ||
                                      loweredId.contains(QStringLiteral("surface")) ||
                                      loweredId.contains(QStringLiteral("surf"));

        if (!preferredVolumeFound && matchesPreferred) {
            bestGrowthVolumeId = idStr;
            preferredVolumeFound = true;
        }
    }

    if (bestGrowthVolumeId.isEmpty() && !volumeEntries.isEmpty()) {
        bestGrowthVolumeId = volumeEntries.front().first;
    }
    _segmentationGrowthVolumeId = bestGrowthVolumeId.toStdString();

    if (_segmentationWidget) {
        _segmentationWidget->setAvailableVolumes(volumeEntries, bestGrowthVolumeId);
    }

    if (_volumeOverlay) {
        _volumeOverlay->setVolumePkg(fVpkg, aVpkgPath);
    }

    // Populate the segmentation directory dropdown
    {
        const QSignalBlocker blocker{cmbSegmentationDir};
        cmbSegmentationDir->clear();

        auto availableDirs = fVpkg->getAvailableSegmentationDirectories();
        for (const auto& dirName : availableDirs) {
            cmbSegmentationDir->addItem(QString::fromStdString(dirName));
        }

        // Select the current directory (default is "paths")
        int currentIndex = cmbSegmentationDir->findText(QString::fromStdString(fVpkg->getSegmentationDirectory()));
        if (currentIndex >= 0) {
            cmbSegmentationDir->setCurrentIndex(currentIndex);
        }
    }

    if (_surfacePanel) {
        _surfacePanel->setVolumePkg(fVpkg);
        // Reset stride user override so tiered defaults apply to new volume
        if (_viewerManager) {
            _viewerManager->resetStrideUserOverride();
        }
        _surfacePanel->loadSurfaces(false);
    }
    if (_menuController) {
        _menuController->updateRecentVolpkgList(aVpkgPath);
    }

    // Set volume package in Seeding widget
   if (_seedingWidget) {
       _seedingWidget->setVolumePkg(fVpkg);
   }

   if (_surfacePanel) {
       _surfacePanel->refreshPointSetFilterOptions();
   }

    startWatchingWithInotify();
}

void CWindow::CloseVolume(void)
{
    stopWatchingWithInotify();
    if (_inotifyProcessTimer) {
        _inotifyProcessTimer->stop();
    }

    // Clear any pending inotify events
    _pendingInotifyEvents.clear();
    _pendingSegmentUpdates.clear();
    _pendingMoves.clear();

    // Notify viewers to clear their surface pointers before we delete them
    emit sendVolumeClosing();

    // Tear down active segmentation editing before surfaces disappear to avoid
    // dangling pointers inside the edit manager when the underlying surfaces
    // are unloaded (reloading with editing enabled previously triggered a
    // use-after-free crash).
    if (_segmentationModule) {
        if (_segmentationModule->editingEnabled()) {
            _segmentationModule->setEditingEnabled(false);
        } else if (_segmentationModule->hasActiveSession()) {
            _segmentationModule->endEditingSession();
        }
    }

    // Clear surface collection first
    _surf_col->setSurface("segmentation", nullptr, true);

    // Clear all surfaces from the surface collection
    if (fVpkg) {
        for (const auto& id : fVpkg->getLoadedSurfaceIDs()) {
            _surf_col->setSurface(id, nullptr, true);
        }
        // Tell VolumePkg to unload all surfaces
        fVpkg->unloadAllSurfaces();
    }

    // Clear the volume package
    fVpkg = nullptr;
    currentVolume = nullptr;
    _focusHistory.clear();
    _focusHistoryIndex = -1;
    _navigatingFocusHistory = false;
    _segmentationGrowthVolumeId.clear();
    updateNormalGridAvailability();
    if (_segmentationWidget) {
        _segmentationWidget->setAvailableVolumes({}, QString());
        _segmentationWidget->setVolumePackagePath(QString());
    }

    if (_surfacePanel) {
        _surfacePanel->clear();
        _surfacePanel->setVolumePkg(nullptr);
        _surfacePanel->resetTagUi();
    }

    // Update UI
    UpdateView();
    if (treeWidgetSurfaces) {
        treeWidgetSurfaces->clear();
    }

    // Clear points
    _point_collection->clearAll();

    if (_volumeOverlay) {
        _volumeOverlay->clearVolumePkg();
    }
}

// Handle open request
auto CWindow::can_change_volume_() -> bool
{
    bool canChange = fVpkg != nullptr && fVpkg->numberOfVolumes() > 1;
    return canChange;
}

// Handle request to step impact range down
void CWindow::onLocChanged(void)
{
    // std::cout << "loc changed!" << "\n";

}

void CWindow::onVolumeClicked(cv::Vec3f vol_loc, cv::Vec3f normal, Surface *surf, Qt::MouseButton buttons, Qt::KeyboardModifiers modifiers)
{
    if (modifiers & Qt::ShiftModifier) {
        return;
    }
    else if (modifiers & Qt::ControlModifier) {
        std::cout << "clicked on vol loc " << vol_loc << std::endl;
        // Get the surface ID from the surface collection
        std::string surfId;
        if (_surf_col && surf) {
            surfId = _surf_col->findSurfaceId(surf);
        }
        centerFocusAt(vol_loc, normal, surfId, true);
    }
    else {
    }
}

void CWindow::onManualPlaneChanged(void)
{
    cv::Vec3f normal;

    for(int i=0;i<3;i++) {
        normal[i] = spNorm[i]->value();
    }

    auto planeShared = _surf_col->surface("manual plane");
    PlaneSurface *plane = dynamic_cast<PlaneSurface*>(planeShared.get());

    if (!plane)
        return;

    plane->setNormal(normal);
    _surf_col->setSurface("manual plane", planeShared);
}

void CWindow::onSurfaceActivated(const QString& surfaceId, QuadSurface* surface)
{
    const std::string previousSurfId = _surfID;
    _surfID = surfaceId.toStdString();

    // Look up the shared_ptr by ID
    if (fVpkg && !_surfID.empty()) {
        _surf_weak = fVpkg->getSurface(_surfID);
    } else {
        _surf_weak.reset();
    }

    auto surf = _surf_weak.lock();

    if (_surfID != previousSurfId) {
        if (_segmentationModule && _segmentationModule->editingEnabled()) {
            _segmentationModule->setEditingEnabled(false);
        } else if (_segmentationWidget && _segmentationWidget->isEditingEnabled()) {
            _segmentationWidget->setEditingEnabled(false);
        }

        // Handle approval mask when switching segments
        if (_segmentationModule) {
            _segmentationModule->onActiveSegmentChanged(surf.get());
        }
    }

    if (surf) {
        applySlicePlaneOrientation(surf.get());
    } else {
        applySlicePlaneOrientation();
    }

    if (_surfacePanel && _surfacePanel->isCurrentOnlyFilterEnabled()) {
        _surfacePanel->refreshFiltersOnly();
    }
}

void CWindow::onSurfaceWillBeDeleted(std::string name, std::shared_ptr<Surface> surf)
{
    // Called BEFORE surface deletion - clear all references to prevent use-after-free

    // Clear if this is our current active surface
    auto currentSurf = _surf_weak.lock();
    if (currentSurf && currentSurf == surf) {
        _surf_weak.reset();
        _surfID.clear();
    }

    // Focus history uses string IDs now, so no cleanup needed for surface pointers
    // (the ID remains valid for lookup - will just return nullptr if surface is gone)
}

void CWindow::onEditMaskPressed(void)
{
    auto surf = _surf_weak.lock();
    if (!surf)
        return;

    std::filesystem::path path = surf->path/"mask.tif";

    if (!std::filesystem::exists(path)) {
        cv::Mat_<uint8_t> mask;
        cv::Mat_<cv::Vec3f> coords; // Not used after generation

        // Generate the binary mask at raw points resolution
        render_binary_mask(surf.get(), mask, coords, 1.0f);

        // Save just the mask as single layer
        cv::imwrite(path.string(), mask);

        // Update metadata
        (*surf->meta)["date_last_modified"] = get_surface_time_str();
        surf->save_meta();
    }

    QDesktopServices::openUrl(QUrl::fromLocalFile(path.string().c_str()));
}

void CWindow::onAppendMaskPressed(void)
{
    auto surf = _surf_weak.lock();
    if (!surf || !currentVolume) {
        if (!surf) {
            QMessageBox::warning(this, tr("Error"), tr("No surface selected."));
        } else {
            QMessageBox::warning(this, tr("Error"), tr("No volume loaded."));
        }
        return;
    }

    std::filesystem::path path = surf->path/"mask.tif";

    cv::Mat_<uint8_t> mask;
    cv::Mat_<uint8_t> img;
    std::vector<cv::Mat> existing_layers;

    z5::Dataset* ds = currentVolume->zarrDataset(0);

    try {
        // Find the segmentation viewer and check if composite is enabled
        CVolumeViewer* segViewer = segmentationViewer();
        bool useComposite = segViewer && segViewer->isCompositeEnabled();

        // Check if mask.tif exists
        if (std::filesystem::exists(path)) {
            // Load existing mask
            cv::imreadmulti(path.string(), existing_layers, cv::IMREAD_UNCHANGED);

            if (existing_layers.empty()) {
                QMessageBox::warning(this, tr("Error"), tr("Could not read existing mask file."));
                return;
            }

            // Use the first layer as the mask
            mask = existing_layers[0];
            cv::Size maskSize = mask.size();

            if (useComposite) {
                // Use composite rendering from the segmentation viewer
                img = segViewer->renderCompositeForSurface(surf, maskSize);
            } else {
                // Original single-layer rendering - use same approach as render_binary_mask
                cv::Size rawSize = surf->rawPointsPtr()->size();
                cv::Vec3f ptr = surf->pointer();
                cv::Vec3f offset(-rawSize.width/2.0f, -rawSize.height/2.0f, 0);

                // Use surface's scale so sx = _scale/_scale = 1.0, sampling 1:1 from raw points
                float surfScale = surf->scale()[0];
                cv::Mat_<cv::Vec3f> coords;
                surf->gen(&coords, nullptr, maskSize, ptr, surfScale, offset);

                std::cout << "[AppendMask non-composite] rawSize: " << rawSize.width << "x" << rawSize.height
                          << ", maskSize: " << maskSize.width << "x" << maskSize.height
                          << ", coords size: " << coords.cols << "x" << coords.rows
                          << ", surface._scale: " << surf->scale()[0] << std::endl;

                // Sample a few coords to verify they're in native voxel space
                if (coords.rows > 4 && coords.cols > 4) {
                    std::cout << "[AppendMask non-composite] coords[0,0]: " << coords(4,4)
                              << ", coords[center]: " << coords(coords.rows/2, coords.cols/2)
                              << ", coords[end]: " << coords(coords.rows-5, coords.cols-5) << std::endl;
                }

                render_image_from_coords(coords, img, ds, chunk_cache);
            }
            cv::normalize(img, img, 0, 255, cv::NORM_MINMAX, CV_8U);

            std::cout << "[AppendMask] maskSize: " << maskSize.width << "x" << maskSize.height
                      << ", img size: " << img.cols << "x" << img.rows
                      << ", useComposite: " << useComposite << std::endl;

            // Append the new image layer to existing layers
            existing_layers.push_back(img);

            // Save all layers
            imwritemulti(path.string(), existing_layers);

            QString message = useComposite ?
                tr("Appended composite surface image to existing mask (now %1 layers)").arg(existing_layers.size()) :
                tr("Appended surface image to existing mask (now %1 layers)").arg(existing_layers.size());
            statusBar()->showMessage(message, 3000);

        } else {
            // No existing mask, generate both mask and image at raw points resolution
            cv::Mat_<cv::Vec3f> coords;
            render_binary_mask(surf.get(), mask, coords, 1.0f);
            cv::Size maskSize = mask.size();

            if (useComposite) {
                // Use composite rendering for image
                img = segViewer->renderCompositeForSurface(surf, maskSize);
            } else {
                // Original rendering
                render_surface_image(surf.get(), mask, img, ds, chunk_cache, 1.0f);
            }
            cv::normalize(img, img, 0, 255, cv::NORM_MINMAX, CV_8U);

            // Save as new multi-layer TIFF
            std::vector<cv::Mat> layers = {mask, img};
            imwritemulti(path.string(), layers);

            QString message = useComposite ?
                tr("Created new surface mask with composite image data") :
                tr("Created new surface mask with image data");
            statusBar()->showMessage(message, 3000);
        }

        // Update metadata
        (*surf->meta)["date_last_modified"] = get_surface_time_str();
        surf->save_meta();

        QDesktopServices::openUrl(QUrl::fromLocalFile(path.string().c_str()));

    } catch (const std::exception& e) {
        QMessageBox::critical(this, tr("Error"),
                            tr("Failed to render surface: %1").arg(e.what()));
    }
}

QString CWindow::getCurrentVolumePath() const
{
    if (currentVolume == nullptr) {
        return QString();
    }
    return QString::fromStdString(currentVolume->path().string());
}

void CWindow::onSegmentationDirChanged(int index)
{
    if (!fVpkg || index < 0 || !cmbSegmentationDir) {
        return;
    }

    std::string newDir = cmbSegmentationDir->itemText(index).toStdString();

    // Only reload if the directory actually changed
    if (newDir != fVpkg->getSegmentationDirectory()) {
        // Clear the current segmentation surface first to ensure viewers update
        _surf_col->setSurface("segmentation", nullptr, true);

        // Clear current surface selection
        _surf_weak.reset();
        _surfID.clear();
        treeWidgetSurfaces->clearSelection();

        if (_surfacePanel) {
            _surfacePanel->resetTagUi();
        }

        // Set the new directory in the VolumePkg
        fVpkg->setSegmentationDirectory(newDir);

        // Reset stride user override so tiered defaults apply to new directory
        if (_viewerManager) {
            _viewerManager->resetStrideUserOverride();
        }
        if (_surfacePanel) {
            _surfacePanel->loadSurfaces(false);
        }

        // Update the status bar to show the change
        statusBar()->showMessage(tr("Switched to %1 directory").arg(QString::fromStdString(newDir)), 3000);
    }
}


void CWindow::onManualLocationChanged()
{
    // Check if we have a valid volume loaded
    if (!currentVolume) {
        return;
    }

    // Parse the comma-separated values
    QString text = lblLocFocus->text().trimmed();
    QStringList parts = text.split(',');

    // Validate we have exactly 3 parts
    if (parts.size() != 3) {
        // Invalid input - restore the previous values
        POI* poi = _surf_col->poi("focus");
        if (poi) {
            lblLocFocus->setText(QString("%1, %2, %3")
                .arg(static_cast<int>(poi->p[0]))
                .arg(static_cast<int>(poi->p[1]))
                .arg(static_cast<int>(poi->p[2])));
        }
        return;
    }

    // Parse each coordinate
    bool ok[3];
    int x = parts[0].trimmed().toInt(&ok[0]);
    int y = parts[1].trimmed().toInt(&ok[1]);
    int z = parts[2].trimmed().toInt(&ok[2]);

    // Validate the input
    if (!ok[0] || !ok[1] || !ok[2]) {
        // Invalid input - restore the previous values
        POI* poi = _surf_col->poi("focus");
        if (poi) {
            lblLocFocus->setText(QString("%1, %2, %3")
                .arg(static_cast<int>(poi->p[0]))
                .arg(static_cast<int>(poi->p[1]))
                .arg(static_cast<int>(poi->p[2])));
        }
        return;
    }

    // Clamp values to volume bounds
    auto [w, h, d] = currentVolume->shape();

    x = std::max(0, std::min(x, w - 1));
    y = std::max(0, std::min(y, h - 1));
    z = std::max(0, std::min(z, d - 1));

    // Update the line edit with clamped values
    lblLocFocus->setText(QString("%1, %2, %3").arg(x).arg(y).arg(z));

    // Update the focus POI
    POI* poi = _surf_col->poi("focus");
    if (!poi) {
        poi = new POI;
    }

    poi->p = cv::Vec3f(x, y, z);
    poi->n = cv::Vec3f(0, 0, 1); // Default normal for XY plane

    _surf_col->setPOI("focus", poi);

    if (_surfacePanel) {
        _surfacePanel->refreshFiltersOnly();
    }
}

void CWindow::onZoomIn()
{
    // Get the active sub-window
    QMdiSubWindow* activeWindow = mdiArea->activeSubWindow();
    if (!activeWindow) return;

    // Get the viewer from the active window
    CVolumeViewer* viewer = qobject_cast<CVolumeViewer*>(activeWindow->widget());
    if (!viewer) return;

    // Get the center of the current view as the zoom point
    QPointF center = viewer->fGraphicsView->mapToScene(
        viewer->fGraphicsView->viewport()->rect().center());

    // Trigger zoom in (positive steps)
    viewer->onZoom(1, center, Qt::NoModifier);
}

void CWindow::onFocusPOIChanged(std::string name, POI* poi)
{
    if (name == "focus" && poi) {
        lblLocFocus->setText(QString("%1, %2, %3")
            .arg(static_cast<int>(poi->p[0]))
            .arg(static_cast<int>(poi->p[1]))
            .arg(static_cast<int>(poi->p[2])));

        if (_surfacePanel) {
            _surfacePanel->refreshFiltersOnly();
        }

        applySlicePlaneOrientation();
    }
}

void CWindow::onPointDoubleClicked(uint64_t pointId)
{
    auto point_opt = _point_collection->getPoint(pointId);
    if (point_opt) {
        POI *poi = _surf_col->poi("focus");
        if (!poi) {
            poi = new POI;
        }
        poi->p = point_opt->p;

        // Find the closest normal on the segmentation surface
        auto seg_surface = _surf_col->surface("segmentation");
        if (auto* quad_surface = dynamic_cast<QuadSurface*>(seg_surface.get())) {
            auto ptr = quad_surface->pointer();
            auto* patchIndex = _viewerManager ? _viewerManager->surfacePatchIndex() : nullptr;
            quad_surface->pointTo(ptr, point_opt->p, 4.0, 100, patchIndex);
            poi->n = quad_surface->normal(ptr, quad_surface->loc(ptr));
        } else {
            poi->n = cv::Vec3f(0, 0, 1); // Default normal if no surface
        }

        _surf_col->setPOI("focus", poi);
    }
}

void CWindow::onConvertPointToAnchor(uint64_t pointId, uint64_t collectionId)
{
    auto point_opt = _point_collection->getPoint(pointId);
    if (!point_opt) {
        statusBar()->showMessage(tr("Point not found"), 2000);
        return;
    }

    // Get the segmentation surface to project the point onto
    auto seg_surface = _surf_col->surface("segmentation");
    auto* quad_surface = dynamic_cast<QuadSurface*>(seg_surface.get());
    if (!quad_surface) {
        statusBar()->showMessage(tr("No active segmentation surface for anchor conversion"), 3000);
        return;
    }

    // Find the 2D grid location of this point on the surface
    auto ptr = quad_surface->pointer();
    auto* patchIndex = _viewerManager ? _viewerManager->surfacePatchIndex() : nullptr;
    float dist = quad_surface->pointTo(ptr, point_opt->p, 4.0, 1000, patchIndex);

    if (dist > 10.0) {
        statusBar()->showMessage(tr("Point is too far from surface (distance: %1)").arg(dist), 3000);
        return;
    }

    // Get the raw grid location (internal coordinates)
    cv::Vec3f loc_3d = quad_surface->loc_raw(ptr);
    cv::Vec2f anchor2d(loc_3d[0], loc_3d[1]);

    // Set the anchor2d on the collection
    _point_collection->setCollectionAnchor2d(collectionId, anchor2d);

    // Remove the point (it's now represented by the anchor)
    _point_collection->removePoint(pointId);

    statusBar()->showMessage(tr("Converted point to anchor at grid position (%1, %2)").arg(anchor2d[0]).arg(anchor2d[1]), 3000);
}

void CWindow::onZoomOut()
{
    // Get the active sub-window
    QMdiSubWindow* activeWindow = mdiArea->activeSubWindow();
    if (!activeWindow) return;

    // Get the viewer from the active window
    CVolumeViewer* viewer = qobject_cast<CVolumeViewer*>(activeWindow->widget());
    if (!viewer) return;

    // Get the center of the current view as the zoom point
    QPointF center = viewer->fGraphicsView->mapToScene(
        viewer->fGraphicsView->viewport()->rect().center());

    // Trigger zoom out (negative steps)
    viewer->onZoom(-1, center, Qt::NoModifier);
}

void CWindow::onCopyCoordinates()
{
    QString coords = lblLocFocus->text().trimmed();
    if (!coords.isEmpty()) {
        QApplication::clipboard()->setText(coords);
        statusBar()->showMessage(tr("Coordinates copied to clipboard: %1").arg(coords), 2000);
    }
}

void CWindow::onResetAxisAlignedRotations()
{
    _axisAlignedSegXZRotationDeg = 0.0f;
    _axisAlignedSegYZRotationDeg = 0.0f;
    _axisAlignedSliceDrags.clear();
    resetAllPlaneRotations();
    applySlicePlaneOrientation();
    if (_planeSlicingOverlay) {
        _planeSlicingOverlay->refreshAll();
    }
    statusBar()->showMessage(tr("All plane rotations reset"), 2000);
}

CWindow::PlaneRotation& CWindow::planeRotation(const std::string& planeName)
{
    return _planeRotations[planeName];
}

void CWindow::adjustPlaneRotation(const std::string& planeName, float deltaPitch, float deltaYaw, float deltaRoll)
{
    auto& rot = _planeRotations[planeName];
    rot.pitch = normalizeDegrees(rot.pitch + deltaPitch);
    rot.yaw = normalizeDegrees(rot.yaw + deltaYaw);
    rot.roll = normalizeDegrees(rot.roll + deltaRoll);

    // Show feedback in status bar
    statusBar()->showMessage(
        tr("%1: pitch=%2 yaw=%3 roll=%4")
            .arg(QString::fromStdString(planeName))
            .arg(rot.pitch, 0, 'f', 1)
            .arg(rot.yaw, 0, 'f', 1)
            .arg(rot.roll, 0, 'f', 1),
        2000);

    scheduleAxisAlignedOrientationUpdate();
}

void CWindow::resetAllPlaneRotations()
{
    _planeRotations.clear();
}

std::string CWindow::focusedPlaneName() const
{
    if (!_viewerManager) {
        return "";
    }

    // Find the active/focused viewer and return its surface name if it's a plane
    QWidget* focused = QApplication::focusWidget();
    if (!focused) {
        return "";
    }

    std::string result;
    _viewerManager->forEachViewer([&](CVolumeViewer* viewer) {
        if (!viewer || !result.empty()) {
            return;
        }
        // Check if this viewer or any of its children has focus
        if (viewer->isAncestorOf(focused) || viewer == focused ||
            (viewer->fGraphicsView && (viewer->fGraphicsView == focused ||
                                        viewer->fGraphicsView->isAncestorOf(focused)))) {
            const std::string& name = viewer->surfName();
            // Only return plane surface names
            if (name == "xy plane" || name == "seg xz" || name == "seg yz" ||
                name == "xz plane" || name == "yz plane") {
                result = name;
            }
        }
    });

    // If no viewer is focused, default to XY plane since it's the most common
    if (result.empty()) {
        result = "xy plane";
    }

    return result;
}

cv::Vec3f CWindow::applyEulerRotation(const cv::Vec3f& baseNormal, const PlaneRotation& rot) const
{
    if (rot.isIdentity()) {
        return baseNormal;
    }

    // Apply rotations in order: yaw (Z), pitch (X), roll (Y)
    // Convert degrees to radians
    const float yawRad = rot.yaw * static_cast<float>(CV_PI / 180.0);
    const float pitchRad = rot.pitch * static_cast<float>(CV_PI / 180.0);
    const float rollRad = rot.roll * static_cast<float>(CV_PI / 180.0);

    // Build rotation matrices
    const float cy = std::cos(yawRad), sy = std::sin(yawRad);
    const float cp = std::cos(pitchRad), sp = std::sin(pitchRad);
    const float cr = std::cos(rollRad), sr = std::sin(rollRad);

    // Combined rotation matrix: R = Rz(yaw) * Rx(pitch) * Ry(roll)
    // This gives intuitive behavior where yaw rotates in the XY plane
    cv::Matx33f Rz(cy, -sy, 0,
                   sy,  cy, 0,
                    0,   0, 1);

    cv::Matx33f Rx(1,  0,   0,
                   0, cp, -sp,
                   0, sp,  cp);

    cv::Matx33f Ry( cr, 0, sr,
                     0, 1,  0,
                   -sr, 0, cr);

    cv::Matx33f R = Rz * Rx * Ry;

    cv::Vec3f result = R * baseNormal;
    cv::normalize(result, result);
    return result;
}

void CWindow::onAxisOverlayVisibilityToggled(bool enabled)
{
    if (_planeSlicingOverlay) {
        _planeSlicingOverlay->setAxisAlignedEnabled(enabled && _useAxisAlignedSlices);
    }
    if (auto* spinAxisOverlayOpacity = ui.spinAxisOverlayOpacity) {
        spinAxisOverlayOpacity->setEnabled(_useAxisAlignedSlices && enabled);
    }
    QSettings settings(vc3d::settingsFilePath(), QSettings::IniFormat);
    settings.setValue(vc3d::settings::viewer::SHOW_AXIS_OVERLAYS, enabled ? "1" : "0");
}

void CWindow::onAxisOverlayOpacityChanged(int value)
{
    float normalized = std::clamp(static_cast<float>(value) / 100.0f, 0.0f, 1.0f);
    if (_planeSlicingOverlay) {
        _planeSlicingOverlay->setAxisAlignedOverlayOpacity(normalized);
    }
    QSettings settings(vc3d::settingsFilePath(), QSettings::IniFormat);
    settings.setValue(vc3d::settings::viewer::AXIS_OVERLAY_OPACITY, value);
}

void CWindow::recalcAreaForSegments(const std::vector<std::string>& ids)
{
    if (!fVpkg) return;

    // Linear voxel size (µm/voxel) for cm² conversion
    float voxelsize = 1.0f;
    try {
        if (currentVolume) {
            voxelsize = static_cast<float>(currentVolume->voxelSize());
        }
    } catch (...) { voxelsize = 1.0f; }
    if (!std::isfinite(voxelsize) || voxelsize <= 0.f) voxelsize = 1.0f;

    int okCount = 0, failCount = 0;
    QStringList updatedIds, skippedIds;

    for (const auto& id : ids) {
        auto sm = fVpkg->getSurface(id);
        if (!sm) {
            ++failCount; skippedIds << QString::fromStdString(id) + " (missing surface)";
            continue;
        }
        auto* surf = sm.get(); // QuadSurface* - sm is already shared_ptr<QuadSurface>

        // --- Load mask (robust multi-page handling) ----------------------
        const std::filesystem::path maskPath = sm->path / "mask.tif";
        if (!std::filesystem::exists(maskPath)) {
            ++failCount; skippedIds << QString::fromStdString(id) + " (no mask.tif)";
            continue;
        }

        cv::Mat1b mask01;
        {
            std::vector<cv::Mat> pages;
            if (cv::imreadmulti(maskPath.string(), pages, cv::IMREAD_UNCHANGED) && !pages.empty()) {
                int best = choose_largest_page(pages);
                if (best < 0) { ++failCount; skippedIds << QString::fromStdString(id) + " (mask pages invalid)"; continue; }
                binarize_mask(pages[best], mask01);
            } else {
                // Fallback: single-page read
                cv::Mat m = cv::imread(maskPath.string(), cv::IMREAD_UNCHANGED);
                if (m.empty()) { ++failCount; skippedIds << QString::fromStdString(id) + " (mask read error)"; continue; }
                binarize_mask(m, mask01);
            }
        }
        if (mask01.empty()) {
            ++failCount; skippedIds << QString::fromStdString(id) + " (empty mask)";
            continue;
        }

        // --- Load ORIGINAL quadmesh (no resampling; lower memory) --------
        cv::Mat1f X, Y, Z;
        if (!load_tif_as_float(sm->path / "x.tif", X) ||
            !load_tif_as_float(sm->path / "y.tif", Y) ||
            !load_tif_as_float(sm->path / "z.tif", Z)) {
            ++failCount; skippedIds << QString::fromStdString(id) + " (bad or missing x/y/z.tif)";
            continue;
        }
        if (X.size() != Y.size() || X.size() != Z.size()
            || X.rows < 2 || X.cols < 2) {
            ++failCount; skippedIds << QString::fromStdString(id) + " (xyz size mismatch)";
            continue;
        }

        // --- Area from kept quads --------------
        double area_vx2 = 0.0;
        try {
            area_vx2 = area_from_mesh_and_mask(X, Y, Z, mask01);
        } catch (...) {
            ++failCount; skippedIds << QString::fromStdString(id) + " (area compute error)";
            continue;
        }
        if (!std::isfinite(area_vx2)) {
            ++failCount; skippedIds << QString::fromStdString(id) + " (non-finite area)";
            continue;
        }

        // --- Convert voxel^2 → cm^2 -----------------------------------------
        const double area_cm2 = area_vx2 * double(voxelsize) * double(voxelsize) / 1e8;
        if (!std::isfinite(area_cm2)) {
            ++failCount; skippedIds << QString::fromStdString(id) + " (non-finite cm²)";
            continue;
        }

        // --- Persist & UI update --------------------------------------------
        try {
            if (!surf->meta) surf->meta = std::make_unique<nlohmann::json>();
            (*surf->meta)["area_vx2"] = area_vx2;
            (*surf->meta)["area_cm2"] = area_cm2;
            (*surf->meta)["date_last_modified"] = get_surface_time_str();
            surf->save_meta();
            okCount++;
            updatedIds << QString::fromStdString(id);
        } catch (...) {
            ++failCount; skippedIds << QString::fromStdString(id) + " (meta save failed)";
            continue;
        }

        // Update the Surfaces tree (Area column)
        QTreeWidgetItemIterator it(treeWidgetSurfaces);
        while (*it) {
            if ((*it)->data(SURFACE_ID_COLUMN, Qt::UserRole).toString().toStdString() == id) {
                (*it)->setText(2, QString::number(area_cm2, 'f', 3));
                break;
            }
            ++it;
        }
    }

    if (okCount > 0) {
        statusBar()->showMessage(
            tr("Recalculated area (triangulated kept quads) for %1 segment(s).").arg(okCount), 5000);
    }
    if (failCount > 0) {
        QMessageBox::warning(this, tr("Area Recalculation"),
                             tr("Updated: %1\nSkipped: %2\n\n%3")
                                .arg(okCount)
                                .arg(failCount)
                                .arg(skippedIds.join("\n")));
    }
}

void CWindow::onAxisAlignedSlicesToggled(bool enabled)
{
    _useAxisAlignedSlices = enabled;
    if (enabled) {
        _axisAlignedSegXZRotationDeg = 0.0f;
        _axisAlignedSegYZRotationDeg = 0.0f;
    }
    _axisAlignedSliceDrags.clear();
    qCDebug(lcAxisSlices) << "Axis-aligned slices" << (enabled ? "enabled" : "disabled");
    if (_planeSlicingOverlay) {
        bool overlaysVisible = !ui.chkAxisOverlays || ui.chkAxisOverlays->isChecked();
        _planeSlicingOverlay->setAxisAlignedEnabled(enabled && overlaysVisible);
    }
    if (auto* spinAxisOverlayOpacity = ui.spinAxisOverlayOpacity) {
        spinAxisOverlayOpacity->setEnabled(enabled && (!ui.chkAxisOverlays || ui.chkAxisOverlays->isChecked()));
    }
    QSettings settings(vc3d::settingsFilePath(), QSettings::IniFormat);
    settings.setValue(vc3d::settings::viewer::USE_AXIS_ALIGNED_SLICES, enabled ? "1" : "0");
    updateAxisAlignedSliceInteraction();
    applySlicePlaneOrientation();
}

void CWindow::onSegmentationEditingModeChanged(bool enabled)
{
    if (!_segmentationModule) {
        return;
    }

    const bool already = _segmentationModule->editingEnabled();
    if (already != enabled) {
        // Update widget to reflect actual module state to avoid drift.
        if (_segmentationWidget && _segmentationWidget->isEditingEnabled() != already) {
            _segmentationWidget->setEditingEnabled(already);
        }
        enabled = already;
    }

    std::optional<std::string> recentlyEditedId;
    if (!enabled) {
        if (auto* activeSurface = _segmentationModule->activeBaseSurface()) {
            recentlyEditedId = activeSurface->id;
        }
    }

    // Set flag BEFORE beginEditingSession so the surface change doesn't reset view
    if (_viewerManager) {
        _viewerManager->forEachViewer([this, enabled](CVolumeViewer* viewer) {
            if (!viewer) {
                return;
            }
            if (viewer->surfName() == "segmentation") {
                bool defaultReset = _viewerManager->resetDefaultFor(viewer);
                if (enabled) {
                    viewer->setResetViewOnSurfaceChange(false);
                } else {
                    viewer->setResetViewOnSurfaceChange(defaultReset);
                }
            }
        });
    }

    if (enabled) {
        auto activeSurfaceShared = std::dynamic_pointer_cast<QuadSurface>(_surf_col->surface("segmentation"));

        if (!_segmentationModule->beginEditingSession(activeSurfaceShared)) {
            statusBar()->showMessage(tr("Unable to start segmentation editing"), 3000);
            if (_segmentationWidget && _segmentationWidget->isEditingEnabled()) {
                QSignalBlocker blocker(_segmentationWidget);
                _segmentationWidget->setEditingEnabled(false);
            }
            _segmentationModule->setEditingEnabled(false);
            return;
        }

        if (_viewerManager) {
            _viewerManager->forEachViewer([](CVolumeViewer* viewer) {
                if (viewer) {
                    viewer->clearOverlayGroup("segmentation_radius_indicator");
                }
            });
        }
    } else {
        _segmentationModule->endEditingSession();

        if (recentlyEditedId && !recentlyEditedId->empty()) {
            markSegmentRecentlyEdited(*recentlyEditedId);
        }
    }

    const QString message = enabled
        ? tr("Segmentation editing enabled")
        : tr("Segmentation editing disabled");
    statusBar()->showMessage(message, 2000);
}

void CWindow::onSegmentationStopToolsRequested()
{
    if (!initializeCommandLineRunner()) {
        return;
    }
    if (_cmdRunner) {
        _cmdRunner->cancel();
        statusBar()->showMessage(tr("Cancelling running tools..."), 3000);
    }
}

void CWindow::onGrowSegmentationSurface(SegmentationGrowthMethod method,
                                        SegmentationGrowthDirection direction,
                                        int steps,
                                        bool inpaintOnly)
{
    if (!_segmentationGrower) {
        statusBar()->showMessage(tr("Segmentation growth is unavailable."), 4000);
        return;
    }

    SegmentationGrower::Context context{
        _segmentationModule.get(),
        _segmentationWidget,
        _surf_col,
        _viewerManager.get(),
        chunk_cache
    };
    _segmentationGrower->updateContext(context);

    SegmentationGrower::VolumeContext volumeContext{
        fVpkg,
        currentVolume,
        currentVolumeId,
        _segmentationGrowthVolumeId.empty() ? currentVolumeId : _segmentationGrowthVolumeId,
        _normalGridPath
    };

    if (!_segmentationGrower->start(volumeContext, method, direction, steps, inpaintOnly)) {
        return;
    }
}

float CWindow::normalizeDegrees(float degrees)
{
    while (degrees > 180.0f) {
        degrees -= 360.0f;
    }
    while (degrees <= -180.0f) {
        degrees += 360.0f;
    }
    return degrees;
}

float CWindow::currentAxisAlignedRotationDegrees(const std::string& surfaceName) const
{
    if (surfaceName == "seg xz") {
        return _axisAlignedSegXZRotationDeg;
    }
    if (surfaceName == "seg yz") {
        return _axisAlignedSegYZRotationDeg;
    }
    return 0.0f;
}

void CWindow::setAxisAlignedRotationDegrees(const std::string& surfaceName, float degrees)
{
    const float normalized = normalizeDegrees(degrees);
    if (surfaceName == "seg xz") {
        _axisAlignedSegXZRotationDeg = normalized;
    } else if (surfaceName == "seg yz") {
        _axisAlignedSegYZRotationDeg = normalized;
    }
}

void CWindow::scheduleAxisAlignedOrientationUpdate()
{
    if (!_useAxisAlignedSlices) {
        applySlicePlaneOrientation();
        return;
    }
    _axisAlignedOrientationDirty = true;
    if (!_axisAlignedRotationTimer) {
        applySlicePlaneOrientation();
        return;
    }
    if (!_axisAlignedRotationTimer->isActive()) {
        _axisAlignedRotationTimer->start(kAxisAlignedRotationApplyDelayMs);
    }
}

void CWindow::flushAxisAlignedOrientationUpdate()
{
    if (!_axisAlignedOrientationDirty) {
        return;
    }
    cancelAxisAlignedOrientationTimer();
    applySlicePlaneOrientation();
}

void CWindow::processAxisAlignedOrientationUpdate()
{
    if (!_axisAlignedOrientationDirty) {
        return;
    }
    _axisAlignedOrientationDirty = false;
    applySlicePlaneOrientation();
}

void CWindow::cancelAxisAlignedOrientationTimer()
{
    if (_axisAlignedRotationTimer && _axisAlignedRotationTimer->isActive()) {
        _axisAlignedRotationTimer->stop();
    }
    _axisAlignedOrientationDirty = false;
}

void CWindow::updateAxisAlignedSliceInteraction()
{
    if (!_viewerManager) {
        return;
    }

    _viewerManager->forEachViewer([this](CVolumeViewer* viewer) {
        if (!viewer || !viewer->fGraphicsView) {
            return;
        }
        const std::string& name = viewer->surfName();
        if (name == "seg xz" || name == "seg yz") {
            viewer->fGraphicsView->setMiddleButtonPanEnabled(!_useAxisAlignedSlices);
            qCDebug(lcAxisSlices) << "Middle-button pan set" << QString::fromStdString(name)
                                 << "enabled" << viewer->fGraphicsView->middleButtonPanEnabled();
        }
    });
}

void CWindow::onAxisAlignedSliceMousePress(CVolumeViewer* viewer, const cv::Vec3f& volLoc, Qt::MouseButton button, Qt::KeyboardModifiers)
{
    if (!_useAxisAlignedSlices || button != Qt::MiddleButton || !viewer) {
        return;
    }

    const std::string surfaceName = viewer->surfName();
    if (surfaceName != "seg xz" && surfaceName != "seg yz") {
        return;
    }

    AxisAlignedSliceDragState& state = _axisAlignedSliceDrags[viewer];
    state.active = true;
    state.startScenePos = viewer->volumePointToScene(volLoc);
    state.startRotationDegrees = currentAxisAlignedRotationDegrees(surfaceName);

}

void CWindow::onAxisAlignedSliceMouseMove(CVolumeViewer* viewer, const cv::Vec3f& volLoc, Qt::MouseButtons buttons, Qt::KeyboardModifiers)
{
    if (!_useAxisAlignedSlices || !viewer || !(buttons & Qt::MiddleButton)) {
        return;
    }

    const std::string surfaceName = viewer->surfName();
    if (surfaceName != "seg xz" && surfaceName != "seg yz") {
        return;
    }

    auto it = _axisAlignedSliceDrags.find(viewer);
    if (it == _axisAlignedSliceDrags.end() || !it->second.active) {
        return;
    }

    AxisAlignedSliceDragState& state = it->second;
    QPointF currentScenePos = viewer->volumePointToScene(volLoc);
    const float dragPixels = static_cast<float>(currentScenePos.y() - state.startScenePos.y());
    const float candidate = normalizeDegrees(state.startRotationDegrees - dragPixels * kAxisRotationDegreesPerScenePixel);
    const float currentRotation = currentAxisAlignedRotationDegrees(surfaceName);

    if (std::abs(candidate - currentRotation) < 0.01f) {
        return;
    }

    setAxisAlignedRotationDegrees(surfaceName, candidate);
    scheduleAxisAlignedOrientationUpdate();

}

void CWindow::onAxisAlignedSliceMouseRelease(CVolumeViewer* viewer, Qt::MouseButton button, Qt::KeyboardModifiers)
{
    if (button != Qt::MiddleButton) {
        return;
    }

    auto it = _axisAlignedSliceDrags.find(viewer);
    if (it != _axisAlignedSliceDrags.end()) {
        it->second.active = false;
    }
    flushAxisAlignedOrientationUpdate();
}

void CWindow::applySlicePlaneOrientation(Surface* sourceOverride)
{
    if (!_surf_col) {
        return;
    }

    cancelAxisAlignedOrientationTimer();

    POI *focus = _surf_col->poi("focus");
    cv::Vec3f origin = focus ? focus->p : cv::Vec3f(0, 0, 0);

    if (_useAxisAlignedSlices) {
        auto segXZShared = std::dynamic_pointer_cast<PlaneSurface>(_surf_col->surface("seg xz"));
        auto segYZShared = std::dynamic_pointer_cast<PlaneSurface>(_surf_col->surface("seg yz"));

        if (!segXZShared) {
            segXZShared = std::make_shared<PlaneSurface>();
        }
        if (!segYZShared) {
            segYZShared = std::make_shared<PlaneSurface>();
        }


        const auto configurePlane = [&](PlaneSurface* plane,
                                        float degrees,
                                        const cv::Vec3f& baseNormal) {
            if (!plane) {
                return;
            }

            plane->setOrigin(origin);
            plane->setInPlaneRotation(0.0f);

            const float radians = degrees * kDegToRad;
            const cv::Vec3f rotatedNormal = rotateAroundZ(baseNormal, radians);
            plane->setNormal(rotatedNormal);

            const cv::Vec3f upAxis(0.0f, 0.0f, 1.0f);
            const cv::Vec3f projectedUp = projectVectorOntoPlane(upAxis, rotatedNormal);
            const cv::Vec3f desiredUp = normalizeOrZero(projectedUp);

            if (cv::norm(desiredUp) > kEpsilon) {
                const cv::Vec3f currentUp = plane->basisY();
                const float delta = signedAngleBetween(currentUp, desiredUp, rotatedNormal);
                if (std::abs(delta) > kEpsilon) {
                    plane->setInPlaneRotation(delta);
                }
            } else {
                plane->setInPlaneRotation(0.0f);
            }
        };

        configurePlane(segXZShared.get(), _axisAlignedSegXZRotationDeg, cv::Vec3f(0.0f, 1.0f, 0.0f));
        configurePlane(segYZShared.get(), _axisAlignedSegYZRotationDeg, cv::Vec3f(1.0f, 0.0f, 0.0f));

        if (segXZShared) {
            segXZShared->setAxisAlignedRotationKey(axisAlignedRotationCacheKey(_axisAlignedSegXZRotationDeg));
        }
        if (segYZShared) {
            segYZShared->setAxisAlignedRotationKey(axisAlignedRotationCacheKey(_axisAlignedSegYZRotationDeg));
        }

        _surf_col->setSurface("seg xz", segXZShared);
        _surf_col->setSurface("seg yz", segYZShared);
        if (_planeSlicingOverlay) {
            _planeSlicingOverlay->refreshAll();
        }
        return;
    } else {
        QuadSurface* segment = nullptr;
        std::shared_ptr<Surface> segmentHolder;  // Keep surface alive during this scope
        if (sourceOverride) {
            segment = dynamic_cast<QuadSurface*>(sourceOverride);
        } else {
            segmentHolder = _surf_col->surface("segmentation");
            segment = dynamic_cast<QuadSurface*>(segmentHolder.get());
        }
        if (!segment) {
            return;
        }

        auto segXZShared = std::dynamic_pointer_cast<PlaneSurface>(_surf_col->surface("seg xz"));
        auto segYZShared = std::dynamic_pointer_cast<PlaneSurface>(_surf_col->surface("seg yz"));

        if (!segXZShared) {
            segXZShared = std::make_shared<PlaneSurface>();
        }
        if (!segYZShared) {
            segYZShared = std::make_shared<PlaneSurface>();
        }

        segXZShared->setOrigin(origin);
        segYZShared->setOrigin(origin);

        auto ptr = segment->pointer();
        auto* patchIndex = _viewerManager ? _viewerManager->surfacePatchIndex() : nullptr;
        segment->pointTo(ptr, origin, 1.0f, 1000, patchIndex);

        cv::Vec3f xDir = segment->coord(ptr, {1, 0, 0});
        cv::Vec3f yDir = segment->coord(ptr, {0, 1, 0});
        segXZShared->setNormal(xDir - origin);
        segYZShared->setNormal(yDir - origin);
        segXZShared->setInPlaneRotation(0.0f);
        segYZShared->setInPlaneRotation(0.0f);
        segXZShared->setAxisAlignedRotationKey(-1);
        segYZShared->setAxisAlignedRotationKey(-1);

        _surf_col->setSurface("seg xz", segXZShared);
        _surf_col->setSurface("seg yz", segYZShared);
        if (_planeSlicingOverlay) {
            _planeSlicingOverlay->refreshAll();
        }
        return;
    }
}


void CWindow::startWatchingWithInotify()
{
    if (!fVpkg) {
        return;
    }

    // Check if file watching is enabled in settings
    QSettings settings(vc3d::settingsFilePath(), QSettings::IniFormat);
    if (!settings.value(vc3d::settings::perf::ENABLE_FILE_WATCHING, vc3d::settings::perf::ENABLE_FILE_WATCHING_DEFAULT).toBool()) {
        Logger()->info("File watching is disabled in settings");
        return;
    }

    // Stop any existing watches
    stopWatchingWithInotify();

    // Initialize inotify
    _inotifyFd = inotify_init1(IN_NONBLOCK | IN_CLOEXEC);
    if (_inotifyFd < 0) {
        Logger()->error("Failed to initialize inotify: {}", strerror(errno));
        return;
    }

    // Watch both paths and traces directories
    auto availableDirs = fVpkg->getAvailableSegmentationDirectories();
    for (const auto& dirName : availableDirs) {
        std::filesystem::path dirPath = std::filesystem::path(fVpkg->getVolpkgDirectory()) / dirName;

        if (!std::filesystem::exists(dirPath)) {
            Logger()->debug("Directory {} does not exist, skipping watch", dirPath.string());
            continue;
        }

        // Watch for directory create, delete, and move events
        int wd = inotify_add_watch(_inotifyFd, dirPath.c_str(),
                                  IN_CREATE | IN_DELETE | IN_MOVED_FROM | IN_MOVED_TO | IN_ONLYDIR);

        if (wd < 0) {
            Logger()->error("Failed to add inotify watch for {}: {}", dirPath.string(), strerror(errno));
            continue;
        }

        _watchDescriptors[wd] = dirName;
        Logger()->info("Started inotify watch for {} directory (wd={})", dirName, wd);
    }

    // Set up Qt socket notifier to integrate with event loop
    _inotifyNotifier = new QSocketNotifier(_inotifyFd, QSocketNotifier::Read, this);
    connect(_inotifyNotifier, &QSocketNotifier::activated, this, &CWindow::onInotifyEvent);;
}

void CWindow::stopWatchingWithInotify()
{
    if (_inotifyProcessTimer) {if (_inotifyProcessTimer) {
        _inotifyProcessTimer->stop();
    }
        _inotifyProcessTimer->stop();
    }

    if (_inotifyNotifier) {
        delete _inotifyNotifier;
        _inotifyNotifier = nullptr;
    }

    if (_inotifyFd >= 0) {
        // Remove all watches
        for (const auto& [wd, dirName] : _watchDescriptors) {
            inotify_rm_watch(_inotifyFd, wd);
        }
        _watchDescriptors.clear();

        ::close(_inotifyFd);
        _inotifyFd = -1;
    }

    _pendingMoves.clear();
}

void CWindow::onInotifyEvent()
{
    char buffer[4096] __attribute__((aligned(__alignof__(struct inotify_event))));
    ssize_t length = read(_inotifyFd, buffer, sizeof(buffer));

    if (length < 0) {
        if (errno != EAGAIN) {
            std::cerr << "Error reading inotify events: " << strerror(errno) << std::endl;
        }
        return;
    }

    ssize_t i = 0;
    while (i < length) {
        struct inotify_event* event = reinterpret_cast<struct inotify_event*>(&buffer[i]);

        if (event->len > 0) {
            std::string fileName(event->name);

            // Skip hidden files and temporary files
            if (fileName.empty() || fileName[0] == '.' || fileName.find("~") != std::string::npos) {
                i += sizeof(struct inotify_event) + event->len;
                continue;
            }

            // Find the directory name for this watch descriptor
            auto it = _watchDescriptors.find(event->wd);
            if (it != _watchDescriptors.end()) {
                std::string dirName = it->second;

                // Handle different event types
                if (event->mask & IN_CREATE) {
                    // New segment created
                    InotifyEvent evt;
                    evt.type = InotifyEvent::Addition;
                    evt.dirName = dirName;
                    evt.segmentId = fileName;
                    _pendingInotifyEvents.push_back(evt);

                } else if (event->mask & IN_DELETE) {
                    // Segment deleted
                    InotifyEvent evt;
                    evt.type = InotifyEvent::Removal;
                    evt.dirName = dirName;
                    evt.segmentId = fileName;
                    _pendingInotifyEvents.push_back(evt);

                } else if (event->mask & IN_MOVED_FROM) {
                    // First part of move/rename - store with cookie
                    // Store both the filename and directory for orphaned move cleanup
                    _pendingMoves[event->cookie] = dirName + "/" + fileName;

                } else if (event->mask & IN_MOVED_TO) {
                    // Second part of move/rename
                    auto moveIt = _pendingMoves.find(event->cookie);
                    if (moveIt != _pendingMoves.end()) {
                        // This is a rename within watched directories
                        // Extract the old filename from the stored path
                        std::string oldPath = moveIt->second;
                        size_t lastSlash = oldPath.rfind('/');
                        std::string oldName = (lastSlash != std::string::npos) ?
                                               oldPath.substr(lastSlash + 1) : oldPath;
                        _pendingMoves.erase(moveIt);

                        InotifyEvent evt;
                        evt.type = InotifyEvent::Rename;
                        evt.dirName = dirName;
                        evt.segmentId = oldName;  // old segment ID
                        evt.newId = fileName;      // new segment ID
                        _pendingInotifyEvents.push_back(evt);

                    } else {
                        // File moved from outside watched directory - treat as new addition
                        InotifyEvent evt;
                        evt.type = InotifyEvent::Addition;
                        evt.dirName = dirName;
                        evt.segmentId = fileName;
                        _pendingInotifyEvents.push_back(evt);
                    }

                } else if (event->mask & (IN_MODIFY | IN_CLOSE_WRITE)) {
                    // Segment modified or closed after writing
                    // Use set to avoid duplicate updates for the same segment
                    _pendingSegmentUpdates.insert({dirName, fileName});
                }

                // Handle overflow
                if (event->mask & IN_Q_OVERFLOW) {
                    std::cerr << "Inotify queue overflow - some events may have been lost" << std::endl;
                    // Could trigger a full reload here if needed
                }
            }
        }

        i += sizeof(struct inotify_event) + event->len;
    }

    // Clean up old pending moves that never got their MOVED_TO pair
    if (!_pendingMoves.empty()) {
        static auto lastCleanup = std::chrono::steady_clock::now();
        auto now = std::chrono::steady_clock::now();

        // Clean up orphaned moves every 5 seconds
        if (std::chrono::duration_cast<std::chrono::seconds>(now - lastCleanup).count() > 5) {
            for (auto it = _pendingMoves.begin(); it != _pendingMoves.end(); ) {
                // Extract directory and filename from stored path
                std::string fullPath = it->second;
                size_t lastSlash = fullPath.rfind('/');
                if (lastSlash != std::string::npos) {
                    std::string dirName = fullPath.substr(0, lastSlash);
                    std::string fileName = fullPath.substr(lastSlash + 1);

                    // Treat orphaned MOVED_FROM as deletions
                    InotifyEvent evt;
                    evt.type = InotifyEvent::Removal;
                    evt.dirName = dirName;
                    evt.segmentId = fileName;
                    _pendingInotifyEvents.push_back(evt);
                }

                it = _pendingMoves.erase(it);
            }
            lastCleanup = now;
        }
    }

    scheduleInotifyProcessing();
}

void CWindow::processInotifySegmentUpdate(const std::string& dirName, const std::string& segmentName)
{
    if (!fVpkg) return;

    Logger()->info("Processing update of {} in {}", segmentName, dirName);

    bool isCurrentDir = (dirName == fVpkg->getSegmentationDirectory());
    if (!isCurrentDir) {
        Logger()->debug("Update in non-current directory {}, skipping UI update", dirName);
        return;
    }

    std::string segmentId = segmentName; // UUID = directory name

    // Check if the segment exists
    auto seg = fVpkg->segmentation(segmentId);
    if (!seg) {
        Logger()->warn("Segment {} not found for update, treating as addition", segmentId);
        processInotifySegmentAddition(dirName, segmentName);
        return;
    }

    // Skip reloads triggered right after editing sessions end
    if (shouldSkipInotifyForSegment(segmentId, "reload")) {
        return;
    }

    bool wasSelected = (_surfID == segmentId);

    // Reload the segmentation
    if (fVpkg->reloadSingleSegmentation(segmentId)) {
        try {
            auto reloadedSurf = fVpkg->loadSurface(segmentId);
            if (reloadedSurf) {
                if (_surf_col) {
                    _surf_col->setSurface(segmentId, reloadedSurf, false, false);
                }

                if (_surfacePanel) {
                    _surfacePanel->refreshSurfaceMetrics(segmentId);
                }

                statusBar()->showMessage(tr("Updated: %1").arg(QString::fromStdString(segmentName)), 2000);

                if (wasSelected) {
                    _surfID = segmentId;
                    _surf_weak = reloadedSurf;

                    if (_surf_col) {
                        _surf_col->setSurface("segmentation", reloadedSurf, false, false);
                    }

                    if (_surfacePanel) {
                        _surfacePanel->syncSelectionUi(segmentId, reloadedSurf.get());
                    }
                }
            }
        } catch (const std::exception& e) {
            Logger()->error("Failed to reload segment {}: {}", segmentId, e.what());
        }
    }
}

void CWindow::processInotifySegmentRename(const std::string& dirName,
                                          const std::string& oldDirName,
                                          const std::string& newDirName)
{
    if (!fVpkg) return;

    Logger()->info("Processing rename in {}: {} -> {}", dirName, oldDirName, newDirName);

    bool isCurrentDir = (dirName == fVpkg->getSegmentationDirectory());

    // The old UUID would have been the old directory name
    std::string oldId = oldDirName;
    std::string newId = newDirName;

    // Check if the old segment exists
    if (!fVpkg->segmentation(oldId)) {
        Logger()->warn("Old segment {} not found, treating as new addition", oldId);
        processInotifySegmentAddition(dirName, newDirName);
        return;
    }

    // Remove the old entry
    bool wasSelected = isCurrentDir && (_surfID == oldId);
    fVpkg->removeSingleSegmentation(oldId);

    if (isCurrentDir && _surfacePanel) {
        _surfacePanel->removeSingleSegmentation(oldId);
    }

    // Add with new name (which will read the meta.json and update the UUID)
    std::string previousDir;
    if (!isCurrentDir) {
        previousDir = fVpkg->getSegmentationDirectory();
        fVpkg->setSegmentationDirectory(dirName);
    }

    if (fVpkg->addSingleSegmentation(newDirName)) {
        // The UUID in meta.json will be updated when the segment is saved/loaded
        try {
            auto loadedSurf = fVpkg->loadSurface(newId);

            if (loadedSurf && isCurrentDir) {
                _surf_col->setSurface(newId, loadedSurf, true);
                if (_surfacePanel) {
                    _surfacePanel->addSingleSegmentation(newId);
                }

                statusBar()->showMessage(tr("Renamed: %1 → %2")
                                       .arg(QString::fromStdString(oldDirName),
                                            QString::fromStdString(newDirName)), 3000);

                // Reselect if it was selected
                if (wasSelected) {
                    _surfID = newId;
                    auto surf = _surf_col->surface(newId);
                    if (surf && _surfacePanel) {
                        _surfacePanel->syncSelectionUi(newId, dynamic_cast<QuadSurface*>(surf.get()));
                    }
                }

                if (_surfacePanel) {
                    //_surfacePanel->refreshFiltersOnly();
                }
            }
        } catch (const std::exception& e) {
            Logger()->error("Failed to load renamed segment {}: {}", newId, e.what());
        }
    }

    if (!isCurrentDir && !previousDir.empty()) {
        fVpkg->setSegmentationDirectory(previousDir);
    }
}

void CWindow::processInotifySegmentAddition(const std::string& dirName, const std::string& segmentName)
{
    if (!fVpkg) return;

    Logger()->info("Processing addition of {} to {}", segmentName, dirName);

    bool isCurrentDir = (dirName == fVpkg->getSegmentationDirectory());

    // The UUID will be the directory name (or will be updated to match)
    std::string segmentId = segmentName;

    // Skip addition if editing just stopped recently to avoid thrashing the active surface
    if (shouldSkipInotifyForSegment(segmentId, "addition")) {
        return;
    }

    // Switch directory if needed
    std::string previousDir;
    if (!isCurrentDir) {
        previousDir = fVpkg->getSegmentationDirectory();
        fVpkg->setSegmentationDirectory(dirName);
    }

    // Add the segment
    if (fVpkg->addSingleSegmentation(segmentName)) {
        if (isCurrentDir) {
            try {
                auto loadedSurf = fVpkg->loadSurface(segmentId);
                if (loadedSurf) {
                    _surf_col->setSurface(segmentId, loadedSurf, true);
                    if (_surfacePanel) {
                        _surfacePanel->addSingleSegmentation(segmentId);
                    }
                    statusBar()->showMessage(tr("Added: %1").arg(QString::fromStdString(segmentName)), 2000);
                    if (_surfacePanel) {
                        //_surfacePanel->refreshFiltersOnly();
                    }
                }
            } catch (const std::exception& e) {
                Logger()->error("Failed to load segment {}: {}", segmentId, e.what());
            }
        }
    }

    if (!isCurrentDir && !previousDir.empty()) {
        fVpkg->setSegmentationDirectory(previousDir);
    }
}

void CWindow::processInotifySegmentRemoval(const std::string& dirName, const std::string& segmentName)
{
    if (!fVpkg) return;

    std::string segmentId = segmentName;

    Logger()->info("Processing removal of {} from {}", segmentId, dirName);

    // First check if this segment even exists and belongs to this directory
    auto seg = fVpkg->segmentation(segmentId);
    if (!seg) {
        Logger()->debug("Segment {} not found, ignoring removal event from {}", segmentId, dirName);
        return;
    }

    // Verify the segment is actually in the directory that reported the removal
    if (seg->path().parent_path().filename() != dirName) {
        Logger()->warn("Removal event for {} from {}, but segment is actually in {}",
                      segmentId, dirName, seg->path().parent_path().filename().string());
        return;
    }

    bool isCurrentDir = (dirName == fVpkg->getSegmentationDirectory());

    // Skip removal if editing just ended or is still running
    if (shouldSkipInotifyForSegment(segmentId, "removal")) {
        return;
    }

    // Remove from VolumePkg
    if (fVpkg->removeSingleSegmentation(segmentId)) {
        if (isCurrentDir && _surfacePanel) {
            _surfacePanel->removeSingleSegmentation(segmentId);
            statusBar()->showMessage(tr("Removed: %1").arg(QString::fromStdString(segmentName)), 2000);
            //_surfacePanel->refreshFiltersOnly();
        }
    }
}

void CWindow::processPendingInotifyEvents()
{
    if (_pendingInotifyEvents.empty() && _pendingSegmentUpdates.empty()) {
        return;
    }

    // Store current selection to restore later
    std::string previousSelection = _surfID;
    auto previousSurface = _surf_weak.lock();

    // Track if the previously selected segment gets removed
    bool previousSelectionRemoved = false;

    // Sort events to process removals first, then renames, then additions
    std::vector<InotifyEvent> removals, renames, additions, updates;
    for (const auto& evt : _pendingInotifyEvents) {
        switch (evt.type) {
            case InotifyEvent::Removal:
                removals.push_back(evt);
                break;
            case InotifyEvent::Rename:
                renames.push_back(evt);
                break;
            case InotifyEvent::Addition:
                additions.push_back(evt);
                break;
            case InotifyEvent::Update:
                updates.push_back(evt);
                break;
        }
    }

    if (!removals.empty() && !additions.empty()) {
        using EventKey = std::pair<std::string, std::string>;
        auto makeKey = [](const InotifyEvent& evt) -> EventKey {
            return {evt.dirName, evt.segmentId};
        };

        std::map<EventKey, int> additionCounts;
        for (const auto& addition : additions) {
            additionCounts[makeKey(addition)]++;
        }

        std::map<EventKey, int> pairedCounts;
        std::vector<InotifyEvent> filteredRemovals;
        filteredRemovals.reserve(removals.size());

        for (const auto& removal : removals) {
            EventKey key = makeKey(removal);
            auto availableIt = additionCounts.find(key);
            const int available = (availableIt != additionCounts.end()) ? availableIt->second : 0;
            auto existingPairIt = pairedCounts.find(key);
            const int alreadyPaired = (existingPairIt != pairedCounts.end()) ? existingPairIt->second : 0;

            if (available > alreadyPaired) {
                pairedCounts[key] = alreadyPaired + 1;

                InotifyEvent updateEvt;
                updateEvt.type = InotifyEvent::Update;
                updateEvt.dirName = removal.dirName;
                updateEvt.segmentId = removal.segmentId;
                updates.push_back(updateEvt);
            } else {
                filteredRemovals.push_back(removal);
            }
        }

        std::vector<InotifyEvent> filteredAdditions;
        filteredAdditions.reserve(additions.size());
        for (const auto& addition : additions) {
            EventKey key = makeKey(addition);
            auto pairIt = pairedCounts.find(key);
            if (pairIt != pairedCounts.end() && pairIt->second > 0) {
                pairIt->second--;
                continue;
            }
            filteredAdditions.push_back(addition);
        }

        removals.swap(filteredRemovals);
        additions.swap(filteredAdditions);
    }

    for (const auto& evt : removals) {
        if (evt.segmentId == previousSelection) {
            previousSelectionRemoved = true;
            break;
        }
    }

    // Process in order: removals, renames, additions, updates
    for (const auto& evt : removals) {
        processInotifySegmentRemoval(evt.dirName, evt.segmentId);
    }

    for (const auto& evt : renames) {
        processInotifySegmentRename(evt.dirName, evt.segmentId, evt.newId);
    }

    for (const auto& evt : additions) {
        processInotifySegmentAddition(evt.dirName, evt.segmentId);
    }

    for (const auto& evt : updates) {
        processInotifySegmentUpdate(evt.dirName, evt.segmentId);
    }

    // Process unique segment updates
    for (const auto& [dirName, segmentId] : _pendingSegmentUpdates) {
        processInotifySegmentUpdate(dirName, segmentId);
    }

    // Clear the queues
    _pendingInotifyEvents.clear();
    _pendingSegmentUpdates.clear();

    // Restore selection if it still exists (might have been renamed or re-added)
    if (!previousSelection.empty() && previousSelectionRemoved) {
        // If editing is active for this segment, skip re-emitting the segmentation surface change
        // because autosave-triggered inotify events were intentionally skipped.
        bool skipRestoreForActiveEdit = false;
        if (_segmentationModule && _segmentationModule->editingEnabled()) {
            auto* activeBaseSurface = _segmentationModule->activeBaseSurface();
            if (activeBaseSurface && activeBaseSurface->id == previousSelection) {
                Logger()->info("Skipping selection restore of {} - currently being edited", previousSelection);
                skipRestoreForActiveEdit = true;
            }
        }

        if (!skipRestoreForActiveEdit) {
            // Check if the segment was re-added in this batch
            bool wasReAdded = false;
            for (const auto& evt : additions) {
                if (evt.segmentId == previousSelection) {
                    wasReAdded = true;
                    break;
                }
            }

            if (wasReAdded) {
                // The segment was removed and re-added - restore selection
                auto seg = fVpkg ? fVpkg->segmentation(previousSelection) : nullptr;
                if (seg) {
                    _surfID = previousSelection;
                    auto surf = fVpkg->getSurface(previousSelection);
                    if (surf) {
                        _surf_weak = surf;

                        if (_surf_col) {
                            _surf_col->setSurface("segmentation", surf, false, false);
                        }

                        if (treeWidgetSurfaces) {
                            QTreeWidgetItemIterator it(treeWidgetSurfaces);
                            while (*it) {
                                if ((*it)->data(SURFACE_ID_COLUMN, Qt::UserRole).toString().toStdString() == previousSelection) {
                                    const QSignalBlocker blocker{treeWidgetSurfaces};
                                    treeWidgetSurfaces->clearSelection();
                                    (*it)->setSelected(true);
                                    treeWidgetSurfaces->scrollToItem(*it);
                                    break;
                                }
                                ++it;
                            }
                        }

                        if (_surfacePanel) {
                            _surfacePanel->syncSelectionUi(previousSelection, surf.get());
                        }

                        if (auto* viewer = segmentationViewer()) {
                            viewer->setWindowTitle(tr("Surface %1").arg(QString::fromStdString(previousSelection)));
                        }
                    }
                }
            }
        }
    } else if (!previousSelection.empty()) {
        // Original logic for non-removed segments
        auto seg = fVpkg ? fVpkg->segmentation(previousSelection) : nullptr;
        if (seg) {
            _surfID = previousSelection;
            _surf_weak = previousSurface;

            if (_surfacePanel) {
                auto surface = _surf_col->surface(previousSelection);
                if (surface) {
                    _surfacePanel->syncSelectionUi(previousSelection, dynamic_cast<QuadSurface*>(surface.get()));
                }
            }
        }
    }

    // Refresh filters once at the end instead of multiple times
    if (_surfacePanel) {
        _surfacePanel->refreshFiltersOnly();
    }
}

void CWindow::scheduleInotifyProcessing()
{
    if (!_inotifyProcessTimer) {
        return;
    }

    // Stop any existing timer
    _inotifyProcessTimer->stop();

    // Use single-shot timer with short delay
    _inotifyProcessTimer->setSingleShot(true);
    _inotifyProcessTimer->setInterval(INOTIFY_THROTTLE_MS);
    _inotifyProcessTimer->start();
}

bool CWindow::shouldSkipInotifyForSegment(const std::string& segmentId, const char* eventCategory)
{
    if (segmentId.empty()) {
        return false;
    }

    const char* category = eventCategory ? eventCategory : "inotify event";

    if (_segmentationModule && _segmentationModule->editingEnabled()) {
        if (auto* activeBaseSurface = _segmentationModule->activeBaseSurface()) {
            if (activeBaseSurface->id == segmentId) {
                Logger()->info("Skipping {} for {} - currently being edited", category, segmentId);
                return true;
            }
        }
    }

    // Also skip if approval mask editing is active for this segment
    if (_segmentationModule && _segmentationModule->isEditingApprovalMask()) {
        // Get the segment being used for approval mask (the active segmentation surface)
        if (_surf_col) {
            auto segSurface = _surf_col->surface("segmentation");
            if (segSurface && segSurface->id == segmentId) {
                Logger()->info("Skipping {} for {} - approval mask being edited", category, segmentId);
                return true;
            }
        }
    }

    pruneExpiredRecentlyEdited();

    if (_recentlyEditedSegments.empty()) {
        return false;
    }

    auto it = _recentlyEditedSegments.find(segmentId);
    if (it == _recentlyEditedSegments.end()) {
        return false;
    }

    const auto now = std::chrono::steady_clock::now();
    const auto elapsed = now - it->second;
    const auto grace = std::chrono::seconds(RECENT_EDIT_GRACE_SECONDS);

    if (elapsed < grace) {
        const double elapsedSeconds =
            std::chrono::duration_cast<std::chrono::milliseconds>(elapsed).count() / 1000.0;
        const double remainingSeconds = std::max(
            0.0, static_cast<double>(RECENT_EDIT_GRACE_SECONDS) - elapsedSeconds);
        Logger()->info("Skipping {} for {} - edits ended {:.1f}s ago ({}s grace remaining)",
                       category,
                       segmentId,
                       elapsedSeconds,
                       static_cast<int>(std::ceil(remainingSeconds)));
        return true;
    }

    _recentlyEditedSegments.erase(it);
    return false;
}

void CWindow::markSegmentRecentlyEdited(const std::string& segmentId)
{
    if (segmentId.empty()) {
        return;
    }

    pruneExpiredRecentlyEdited();
    _recentlyEditedSegments[segmentId] = std::chrono::steady_clock::now();
}

void CWindow::pruneExpiredRecentlyEdited()
{
    if (_recentlyEditedSegments.empty()) {
        return;
    }

    const auto now = std::chrono::steady_clock::now();
    const auto grace = std::chrono::seconds(RECENT_EDIT_GRACE_SECONDS);

    for (auto it = _recentlyEditedSegments.begin(); it != _recentlyEditedSegments.end(); ) {
        if (now - it->second >= grace) {
            it = _recentlyEditedSegments.erase(it);
        } else {
            ++it;
        }
    }
}


void CWindow::onMoveSegmentToPaths(const QString& segmentId)
{
    if (!fVpkg) {
        statusBar()->showMessage(tr("No volume package loaded"), 3000);
        return;
    }

    // Verify we're in traces directory
    if (fVpkg->getSegmentationDirectory() != "traces") {
        statusBar()->showMessage(tr("Can only move segments from traces directory"), 3000);
        return;
    }

    // Get the segment
    auto seg = fVpkg->segmentation(segmentId.toStdString());
    if (!seg) {
        statusBar()->showMessage(tr("Segment not found: %1").arg(segmentId), 3000);
        return;
    }

    // Build paths
    std::filesystem::path volpkgPath(fVpkg->getVolpkgDirectory());
    std::filesystem::path currentPath = seg->path();
    std::filesystem::path newPath = volpkgPath / "paths" / currentPath.filename();

    // Check if destination exists
    if (std::filesystem::exists(newPath)) {
        QMessageBox::StandardButton reply = QMessageBox::question(
            this,
            tr("Destination Exists"),
            tr("Segment '%1' already exists in paths/.\nDo you want to replace it?").arg(segmentId),
            QMessageBox::Yes | QMessageBox::No,
            QMessageBox::No
        );

        if (reply != QMessageBox::Yes) {
            return;
        }

        // Remove the existing one
        try {
            std::filesystem::remove_all(newPath);
        } catch (const std::exception& e) {
            QMessageBox::critical(this, tr("Error"),
                tr("Failed to remove existing segment: %1").arg(e.what()));
            return;
        }
    }

    // Confirm the move
    QMessageBox::StandardButton reply = QMessageBox::question(
        this,
        tr("Move to Paths"),
        tr("Move segment '%1' from traces/ to paths/?\n\n"
           "Note: The segment will be closed if currently open.").arg(segmentId),
        QMessageBox::Yes | QMessageBox::No,
        QMessageBox::Yes
    );

    if (reply != QMessageBox::Yes) {
        return;
    }

    // === CRITICAL: Clean up the segment before moving ===
    std::string idStd = segmentId.toStdString();

    // Check if this is the currently selected segment
    bool wasSelected = (_surfID == idStd);

    // Clear from surface collection (including "segmentation" if it matches)
    if (_surf_col) {
        auto currentSurface = _surf_col->surface(idStd);
        auto segmentationSurface = _surf_col->surface("segmentation");

        // If this surface is currently shown as "segmentation", clear it
        if (currentSurface && segmentationSurface && currentSurface == segmentationSurface) {
            _surf_col->setSurface("segmentation", nullptr, false, false);
        }

        // Clear the surface from the collection
        _surf_col->setSurface(idStd, nullptr, false, false);
    }

    // Unload the surface from VolumePkg
    fVpkg->unloadSurface(idStd);

    // Clear selection if this was selected
    if (wasSelected) {
        clearSurfaceSelection();

        // Clear tree selection
        if (treeWidgetSurfaces) {
            treeWidgetSurfaces->clearSelection();
        }
    }

    // Perform the move
    try {
        std::filesystem::rename(currentPath, newPath);

        // Remove from VolumePkg's internal tracking for traces
        fVpkg->removeSingleSegmentation(idStd);

        // The inotify system will pick up the IN_MOVED_TO in paths/
        // and handle adding it there if the user switches to that directory

        if (_surfacePanel) {
            _surfacePanel->removeSingleSegmentation(idStd);
        }

        statusBar()->showMessage(
            tr("Moved %1 from traces/ to paths/. Switch to paths directory to see it.").arg(segmentId), 5000);

    } catch (const std::exception& e) {
        // If move failed, we might want to reload the segment
        // but it's probably safer to leave it unloaded
        QMessageBox::critical(this, tr("Error"),
            tr("Failed to move segment: %1\n\n"
               "The segment has been unloaded from the viewer.").arg(e.what()));
    }
}

void CWindow::updateSurfaceOverlayDropdown()
{
    if (!ui.surfaceOverlaySelect) {
        return;
    }

    const QSignalBlocker blocker(ui.surfaceOverlaySelect);
    QString currentSelection = ui.surfaceOverlaySelect->currentData().toString();

    ui.surfaceOverlaySelect->clear();
    ui.surfaceOverlaySelect->addItem(tr("(None)"), QString());

    if (_surf_col) {
        const auto names = _surf_col->surfaceNames();
        int selectedIndex = 0;
        int currentIndex = 1; // Start at 1 since "(None)" is at 0

        for (const auto& name : names) {
            // Only add QuadSurfaces (actual segmentations), skip PlaneSurfaces (xy, xz, yz, etc.)
            auto surf = _surf_col->surface(name);
            if (surf && dynamic_cast<QuadSurface*>(surf.get())) {
                ui.surfaceOverlaySelect->addItem(QString::fromStdString(name), QString::fromStdString(name));

                // Restore previous selection if it still exists
                if (QString::fromStdString(name) == currentSelection) {
                    selectedIndex = currentIndex;
                }
                currentIndex++;
            }
        }

        ui.surfaceOverlaySelect->setCurrentIndex(selectedIndex);
    }
}<|MERGE_RESOLUTION|>--- conflicted
+++ resolved
@@ -699,7 +699,6 @@
         }
     });
 
-<<<<<<< HEAD
     // Raw points overlay shortcut (P key)
     auto* rawPointsShortcut = new QShortcut(QKeySequence("P"), this);
     rawPointsShortcut->setContext(Qt::ApplicationShortcut);
@@ -713,7 +712,6 @@
         }
     });
 
-=======
     // Zoom shortcuts (Shift+= for zoom in, Shift+- for zoom out)
     // Use 15% steps for smooth, proportional zooming - only affects active viewer
     constexpr float ZOOM_FACTOR = 1.15f;
@@ -773,8 +771,6 @@
             if (viewer) viewer->adjustSurfaceOffset(-1.0f);
         });
     });
-
->>>>>>> d438cf4d
     connect(_surfacePanel.get(), &SurfacePanelController::moveToPathsRequested, this, &CWindow::onMoveSegmentToPaths);
 }
 
