// CWindow.cpp
// Chao Du 2014 Dec
#include "CWindow.hpp"

#include <QKeySequence>
#include <QKeyEvent>
#include <QProgressBar>
#include <QSettings>
#include <QMdiArea>
#include <QMenu>
#include <QAction>
#include <QApplication>
#include <QClipboard>
#include <QTimer>
#include <QDateTime>
#include <QFileDialog>
#include <QTextStream>
#include <QFileInfo>
#include <QProgressDialog>
#include <QMessageBox>
#include <QThread>
#include <QStandardItemModel>
#include <QtConcurrent/QtConcurrent>
#include <QFutureWatcher>
#include <atomic>
#include <omp.h>
#include <opencv2/imgproc.hpp>
#include <opencv2/highgui.hpp>

#include "CVolumeViewer.hpp"
#include "CVolumeViewerView.hpp"
#include "UDataManipulateUtils.hpp"
#include "SettingsDialog.hpp"
#include "CSurfaceCollection.hpp"
#include "CPointCollectionWidget.hpp"
#include "OpChain.hpp"
#include "OpsList.hpp"
#include "OpsSettings.hpp"
#include "SurfaceTreeWidget.hpp"
#include "CSegmentationEditorWindow.hpp"
#include "SeedingWidget.hpp"
#include "DrawingWidget.hpp"

#include "vc/core/types/Color.hpp"
#include "vc/core/types/Exceptions.hpp"
#include "vc/core/util/Iteration.hpp"
#include "vc/core/util/Logging.hpp"
#include "vc/core/types/Volume.hpp"
#include "vc/core/types/VolumePkg.hpp"

#include "vc/core/util/Surface.hpp"
#include "vc/core/util/Slicing.hpp"
#include "vc/core/util/SurfaceVoxelizer.hpp"



namespace vc = volcart;
using namespace ChaoVis;
using qga = QGuiApplication;
namespace fs = std::filesystem;

// Constructor
CWindow::CWindow() :
    fVpkg(nullptr),
    _cmdRunner(nullptr),
    _seedingWidget(nullptr),
    _drawingWidget(nullptr),
    _point_collection_widget(nullptr)
{
    _point_collection = new VCCollection(this);
    const QSettings settings("VC.ini", QSettings::IniFormat);
    setWindowIcon(QPixmap(":/images/logo.png"));
    ui.setupUi(this);
    // setAttribute(Qt::WA_DeleteOnClose);

    //TODO make configurable
    chunk_cache = new ChunkCache(10e9);
    
    _surf_col = new CSurfaceCollection();
    
    //_surf_col->setSurface("manual plane", new PlaneSurface({2000,2000,2000},{1,1,1}));
    _surf_col->setSurface("xy plane", new PlaneSurface({2000,2000,2000},{0,0,1}));
    _surf_col->setSurface("xz plane", new PlaneSurface({2000,2000,2000},{0,1,0}));
    _surf_col->setSurface("yz plane", new PlaneSurface({2000,2000,2000},{1,0,0}));
    
    // create UI widgets
    CreateWidgets();

    // create menu
    CreateActions();
    CreateMenus();
    UpdateRecentVolpkgActions();

#if QT_VERSION >= QT_VERSION_CHECK(6, 5, 0)
    if (QGuiApplication::styleHints()->colorScheme() == Qt::ColorScheme::Dark) {
        // stylesheet
        const auto style = "QMenuBar { background: qlineargradient( x0:0 y0:0, x1:1 y1:0, stop:0 rgb(55, 80, 170), stop:0.8 rgb(225, 90, 80), stop:1 rgb(225, 150, 0)); }"
            "QMenuBar::item { background: transparent; }"
            "QMenuBar::item:selected { background: rgb(235, 180, 30); }"
            "QWidget#dockWidgetVolumesContent { background: rgb(55, 55, 55); }"
            "QWidget#dockWidgetSegmentationContent { background: rgb(55, 55, 55); }"
            "QWidget#dockWidgetAnnotationsContent { background: rgb(55, 55, 55); }"
            "QDockWidget::title { padding-top: 6px; background: rgb(60, 60, 75); }"
            "QTabBar::tab { background: rgb(60, 60, 75); }"
            "QWidget#tabSegment { background: rgb(55, 55, 55); }";
        setStyleSheet(style);
    } else
#endif
    {
        // stylesheet
        const auto style = "QMenuBar { background: qlineargradient( x0:0 y0:0, x1:1 y1:0, stop:0 rgb(85, 110, 200), stop:0.8 rgb(255, 120, 110), stop:1 rgb(255, 180, 30)); }"
            "QMenuBar::item { background: transparent; }"
            "QMenuBar::item:selected { background: rgb(255, 200, 50); }"
            "QWidget#dockWidgetVolumesContent { background: rgb(245, 245, 255); }"
            "QWidget#dockWidgetSegmentationContent { background: rgb(245, 245, 255); }"
            "QWidget#dockWidgetAnnotationsContent { background: rgb(245, 245, 255); }"
            "QDockWidget::title { padding-top: 6px; background: rgb(205, 210, 240); }"
            "QTabBar::tab { background: rgb(205, 210, 240); }"
            "QWidget#tabSegment { background: rgb(245, 245, 255); }"
            "QRadioButton:disabled { color: gray; }";
        setStyleSheet(style);
    }

    // Restore geometry / sizes
    const QSettings geometry;
    if (geometry.contains("mainWin/geometry")) {
        restoreGeometry(geometry.value("mainWin/geometry").toByteArray());
    }
    if (geometry.contains("mainWin/state")) {
        restoreState(geometry.value("mainWin/state").toByteArray());
    }

    // If enabled, auto open the last used volpkg
    if (settings.value("volpkg/auto_open", false).toInt() != 0) {

        QStringList files = settings.value("volpkg/recent").toStringList();

        if (!files.empty() && !files.at(0).isEmpty()) {
            Open(files[0]);
        }
    }

    // Create application-wide keyboard shortcuts
    fReviewedShortcut = new QShortcut(QKeySequence("R"), this);
    fReviewedShortcut->setContext(Qt::ApplicationShortcut);
    connect(fReviewedShortcut, &QShortcut::activated, [this]() {
        if (_chkReviewed && _surf) {
            _chkReviewed->setCheckState(_chkReviewed->checkState() == Qt::Unchecked ? Qt::Checked : Qt::Unchecked);
        }
    });
    
    fRevisitShortcut = new QShortcut(QKeySequence("Shift+R"), this);
    fRevisitShortcut->setContext(Qt::ApplicationShortcut);
    connect(fRevisitShortcut, &QShortcut::activated, [this]() {
        if (_chkRevisit && _surf) {
            _chkRevisit->setCheckState(_chkRevisit->checkState() == Qt::Unchecked ? Qt::Checked : Qt::Unchecked);
        }
    });
    
    fDefectiveShortcut = new QShortcut(QKeySequence("Shift+D"), this);
    fDefectiveShortcut->setContext(Qt::ApplicationShortcut);
    connect(fDefectiveShortcut, &QShortcut::activated, [this]() {
        if (_chkDefective && _surf) {
            _chkDefective->setCheckState(_chkDefective->checkState() == Qt::Unchecked ? Qt::Checked : Qt::Unchecked);
        }
    });
    
    fDrawingModeShortcut = new QShortcut(QKeySequence("D"), this);
    fDrawingModeShortcut->setContext(Qt::ApplicationShortcut);
    connect(fDrawingModeShortcut, &QShortcut::activated, [this]() {
        if (_drawingWidget) {
            _drawingWidget->toggleDrawingMode();
        }
    });
    
    fCompositeViewShortcut = new QShortcut(QKeySequence("C"), this);
    fCompositeViewShortcut->setContext(Qt::ApplicationShortcut);
    connect(fCompositeViewShortcut, &QShortcut::activated, [this]() {
        // Find the segmentation viewer and toggle its composite view
        for (auto& viewer : _viewers) {
            if (viewer->surfName() == "segmentation") {
                viewer->setCompositeEnabled(!viewer->isCompositeEnabled());
                break;
            }
        }
    });

    appInitComplete = true;
}

// Destructor
CWindow::~CWindow(void)
{
    setStatusBar(nullptr);

    CloseVolume();
    delete chunk_cache;
    delete _surf_col;
    delete _point_collection;
}

CVolumeViewer *CWindow::newConnectedCVolumeViewer(std::string surfaceName, QString title, QMdiArea *mdiArea)
{
    auto volView = new CVolumeViewer(_surf_col, mdiArea);
    QMdiSubWindow *win = mdiArea->addSubWindow(volView);
    win->setWindowTitle(title);
    win->setWindowFlags(Qt::WindowTitleHint | Qt::WindowMinMaxButtonsHint);
    volView->setCache(chunk_cache);
    connect(this, &CWindow::sendVolumeChanged, volView, &CVolumeViewer::OnVolumeChanged);
    volView->setPointCollection(_point_collection);
    connect(_point_collection, &VCCollection::pointAdded, volView, &CVolumeViewer::onPointAdded);
    connect(_point_collection, &VCCollection::pointChanged, volView, &CVolumeViewer::onPointChanged);
    connect(_point_collection, &VCCollection::pointRemoved, volView, &CVolumeViewer::onPointRemoved);
    connect(_surf_col, &CSurfaceCollection::sendSurfaceChanged, volView, &CVolumeViewer::onSurfaceChanged);
    connect(_surf_col, &CSurfaceCollection::sendPOIChanged, volView, &CVolumeViewer::onPOIChanged);
    connect(_surf_col, &CSurfaceCollection::sendPOIChanged, this, &CWindow::onFocusPOIChanged);
    connect(_surf_col, &CSurfaceCollection::sendIntersectionChanged, volView, &CVolumeViewer::onIntersectionChanged);
    connect(volView, &CVolumeViewer::sendVolumeClicked, this, &CWindow::onVolumeClicked);
    connect(this, &CWindow::sendVolumeClosing, volView, &CVolumeViewer::onVolumeClosing);

    QSettings settings("VC.ini", QSettings::IniFormat);
    bool resetViewOnSurfaceChange = settings.value("viewer/reset_view_on_surface_change", true).toBool();
    volView->setResetViewOnSurfaceChange(resetViewOnSurfaceChange);


    volView->setSurface(surfaceName);
    
    _viewers.push_back(volView);
    
    return volView;
}

void CWindow::setVolume(std::shared_ptr<volcart::Volume> newvol)
{
    currentVolume = newvol;
    
    // Find the volume ID for the current volume
    currentVolumeId.clear();
    if (fVpkg && currentVolume) {
        for (const auto& id : fVpkg->volumeIDs()) {
            if (fVpkg->volume(id) == currentVolume) {
                currentVolumeId = id;
                break;
            }
        }
    }

    sendVolumeChanged(currentVolume, currentVolumeId);

    if (currentVolume->numScales() >= 2)
        wOpsList->setDataset(currentVolume->zarrDataset(1), chunk_cache, 0.5);
    else
        wOpsList->setDataset(currentVolume->zarrDataset(0), chunk_cache, 1.0);
    
    int w = currentVolume->sliceWidth();
    int h = currentVolume->sliceHeight();
    int d = currentVolume->numSlices();
    

    // Set default focus at middle of volume
    POI *poi = _surf_col->poi("focus");
    if (!poi) {
        poi = new POI;
    }
    poi->p = cv::Vec3f(w/2, h/2, d/2);
    poi->n = cv::Vec3f(0, 0, 1); // Default normal for XY plane
    _surf_col->setPOI("focus", poi);

    onManualPlaneChanged();
}

// Create widgets
void CWindow::CreateWidgets(void)
{
    QSettings settings("VC.ini", QSettings::IniFormat);

    // add volume viewer
    auto aWidgetLayout = new QVBoxLayout;
    ui.tabSegment->setLayout(aWidgetLayout);
    
    mdiArea = new QMdiArea(ui.tabSegment);
    aWidgetLayout->addWidget(mdiArea);
    
    // newConnectedCVolumeViewer("manual plane", tr("Manual Plane"), mdiArea);
    newConnectedCVolumeViewer("seg xz", tr("Segmentation XZ"), mdiArea)->setIntersects({"segmentation"});
    newConnectedCVolumeViewer("seg yz", tr("Segmentation YZ"), mdiArea)->setIntersects({"segmentation"});
    newConnectedCVolumeViewer("xy plane", tr("XY / Slices"), mdiArea)->setIntersects({"segmentation"});
    newConnectedCVolumeViewer("segmentation", tr("Surface"), mdiArea)->setIntersects({"seg xz","seg yz"});
    mdiArea->tileSubWindows();

    treeWidgetSurfaces = ui.treeWidgetSurfaces;
    treeWidgetSurfaces->setContextMenuPolicy(Qt::CustomContextMenu);
    treeWidgetSurfaces->setSelectionMode(QAbstractItemView::ExtendedSelection);
    connect(treeWidgetSurfaces, &QWidget::customContextMenuRequested, this, &CWindow::onSurfaceContextMenuRequested);
    btnReloadSurfaces = ui.btnReloadSurfaces;
    wOpsList = new OpsList(ui.dockWidgetOpList);
    ui.dockWidgetOpList->setWidget(wOpsList);
    wOpsSettings = new OpsSettings(ui.dockWidgetOpSettings);
    ui.dockWidgetOpSettings->setWidget(wOpsSettings);
    
    // i recognize that having both a seeding widget and a drawing widget that both handle mouse events and paths is redundant, 
    // but i can't find an easy way yet to merge them and maintain the path iteration that the seeding widget currently uses
    // so for now we have both. i suppose i could probably add a 'mode' , but for now i will just hate this section :(


    // Create Drawing widget
    _drawingWidget = new DrawingWidget(ui.dockWidgetDrawing);
    ui.dockWidgetDrawing->setWidget(_drawingWidget);

    connect(this, &CWindow::sendVolumeChanged, _drawingWidget, 
            static_cast<void (DrawingWidget::*)(std::shared_ptr<volcart::Volume>, const std::string&)>(&DrawingWidget::onVolumeChanged));
    connect(_drawingWidget, &DrawingWidget::sendStatusMessageAvailable, this, &CWindow::onShowStatusMessage);
    connect(this, &CWindow::sendSurfacesLoaded, _drawingWidget, &DrawingWidget::onSurfacesLoaded);

    _drawingWidget->setCache(chunk_cache);
    
    // Create Seeding widget
    _seedingWidget = new SeedingWidget(_point_collection, _surf_col, ui.dockWidgetDistanceTransform);
    ui.dockWidgetDistanceTransform->setWidget(_seedingWidget);
    
    connect(this, &CWindow::sendVolumeChanged, _seedingWidget, 
            static_cast<void (SeedingWidget::*)(std::shared_ptr<volcart::Volume>, const std::string&)>(&SeedingWidget::onVolumeChanged));
    connect(_seedingWidget, &SeedingWidget::sendStatusMessageAvailable, this, &CWindow::onShowStatusMessage);
    connect(this, &CWindow::sendSurfacesLoaded, _seedingWidget, &SeedingWidget::onSurfacesLoaded);
    
    _seedingWidget->setCache(chunk_cache);
    
    // Connect seeding and drawing widgets to the volume viewers
    for (auto& viewer : _viewers) {

        connect(_drawingWidget, &DrawingWidget::sendPathsChanged,
                viewer, &CVolumeViewer::onPathsChanged);
        connect(viewer->fGraphicsView, &CVolumeViewerView::sendMousePress,
                viewer, &CVolumeViewer::onMousePress);
        connect(viewer->fGraphicsView, &CVolumeViewerView::sendMouseMove,
                viewer, &CVolumeViewer::onMouseMove);
        connect(viewer->fGraphicsView, &CVolumeViewerView::sendMouseRelease,
                viewer, &CVolumeViewer::onMouseRelease);
        connect(viewer, &CVolumeViewer::sendMousePressVolume,
                _drawingWidget, &DrawingWidget::onMousePress);
        connect(viewer, &CVolumeViewer::sendMouseMoveVolume,
                _drawingWidget, &DrawingWidget::onMouseMove);
        connect(viewer, &CVolumeViewer::sendMouseReleaseVolume,
                _drawingWidget, &DrawingWidget::onMouseRelease);
        connect(viewer, &CVolumeViewer::sendZSliceChanged,
                _drawingWidget, &DrawingWidget::updateCurrentZSlice);
        
        // Connect drawing mode signal to update cursor
        connect(_drawingWidget, &DrawingWidget::sendDrawingModeActive,
                [viewer, this](bool active) {
                    viewer->onDrawingModeActive(active, 
                        _drawingWidget->getBrushSize(),
                        _drawingWidget->getBrushShape() == PathData::BrushShape::SQUARE);
                });
    }
    
    for (auto& viewer : _viewers) {
        connect(_seedingWidget, &SeedingWidget::sendPathsChanged,
                viewer, &CVolumeViewer::onPathsChanged);
        connect(viewer, &CVolumeViewer::sendMousePressVolume,
                _seedingWidget, &SeedingWidget::onMousePress);
        connect(viewer, &CVolumeViewer::sendMouseMoveVolume,
                _seedingWidget, &SeedingWidget::onMouseMove);
        connect(viewer, &CVolumeViewer::sendMouseReleaseVolume,
                _seedingWidget, &SeedingWidget::onMouseRelease);
        connect(viewer, &CVolumeViewer::sendZSliceChanged,
                _seedingWidget, &SeedingWidget::updateCurrentZSlice);
    }
    
    // Create and add the point collection widget
    _point_collection_widget = new CPointCollectionWidget(_point_collection, this);
    _point_collection_widget->setObjectName("pointCollectionDock");
    addDockWidget(Qt::RightDockWidgetArea, _point_collection_widget);

    for (auto& viewer : _viewers) {
        connect(_point_collection_widget, &CPointCollectionWidget::collectionSelected, viewer, &CVolumeViewer::onCollectionSelected);
        connect(viewer, &CVolumeViewer::sendCollectionSelected, _point_collection_widget, &CPointCollectionWidget::selectCollection);
        connect(_point_collection_widget, &CPointCollectionWidget::pointSelected, viewer, &CVolumeViewer::onPointSelected);
        connect(viewer, &CVolumeViewer::pointSelected, _point_collection_widget, &CPointCollectionWidget::selectPoint);
    }
    connect(_point_collection_widget, &CPointCollectionWidget::pointDoubleClicked, this, &CWindow::onPointDoubleClicked);

   connect(_point_collection, &VCCollection::collectionAdded, this, [this](uint64_t id) {
       const auto& collections = _point_collection->getAllCollections();
       auto it = collections.find(id);
       if (it != collections.end()) {
           const auto& collection = it->second;
           QStandardItem* item = new QStandardItem(QString::fromStdString(collection.name));
           item->setFlags(Qt::ItemIsUserCheckable | Qt::ItemIsEnabled);
           item->setData(Qt::Unchecked, Qt::CheckStateRole);
           qobject_cast<QStandardItemModel*>(cmbPointSetFilter->model())->appendRow(item);
       }
       onSegFilterChanged(0);
   });
   connect(_point_collection, &VCCollection::collectionRemoved, this, [this](uint64_t id) {
       // This is inefficient, but simple. A better way would be to store the mapping from id to combobox index.
       const auto& collections = _point_collection->getAllCollections();
       cmbPointSetFilter->clear();
       for (const auto& pair : collections) {
           QStandardItem* item = new QStandardItem(QString::fromStdString(pair.second.name));
           item->setFlags(Qt::ItemIsUserCheckable | Qt::ItemIsEnabled);
           item->setData(Qt::Unchecked, Qt::CheckStateRole);
           qobject_cast<QStandardItemModel*>(cmbPointSetFilter->model())->appendRow(item);
       }
       onSegFilterChanged(0);
   });
   connect(_point_collection, &VCCollection::collectionChanged, this, [this](uint64_t id) {
       // This is inefficient, but simple. A better way would be to store the mapping from id to combobox index.
       const auto& collections = _point_collection->getAllCollections();
       cmbPointSetFilter->clear();
       for (const auto& pair : collections) {
           QStandardItem* item = new QStandardItem(QString::fromStdString(pair.second.name));
           item->setFlags(Qt::ItemIsUserCheckable | Qt::ItemIsEnabled);
           item->setData(Qt::Unchecked, Qt::CheckStateRole);
           qobject_cast<QStandardItemModel*>(cmbPointSetFilter->model())->appendRow(item);
       }
       onSegFilterChanged(0);
   });

   connect(_point_collection, &VCCollection::pointAdded, this, [this](const ColPoint&) { onSegFilterChanged(0); });
   connect(_point_collection, &VCCollection::pointChanged, this, [this](const ColPoint&) { onSegFilterChanged(0); });
   connect(_point_collection, &VCCollection::pointRemoved, this, [this](uint64_t) { onSegFilterChanged(0); });

    // Tab the docks - Drawing first, then Seeding, then Tools
    tabifyDockWidget(ui.dockWidgetSegmentation, ui.dockWidgetDistanceTransform);
    tabifyDockWidget(ui.dockWidgetDistanceTransform, ui.dockWidgetDrawing);
    
    // Make Drawing dock the active tab by default
    ui.dockWidgetDrawing->raise();
    
    // Tab the composite widget with the Volume Package widget on the left dock
    tabifyDockWidget(ui.dockWidgetVolumes, ui.dockWidgetComposite);
    
    // Make Volume Package dock the active tab by default
    ui.dockWidgetVolumes->show();
    ui.dockWidgetVolumes->raise();

    connect(treeWidgetSurfaces, &QTreeWidget::itemSelectionChanged, this, &CWindow::onSurfaceSelected);
    connect(btnReloadSurfaces, &QPushButton::clicked, this, &CWindow::onRefreshSurfaces);
    connect(this, &CWindow::sendOpChainSelected, wOpsList, &OpsList::onOpChainSelected);
    connect(wOpsList, &OpsList::sendOpSelected, wOpsSettings, &OpsSettings::onOpSelected);

    connect(wOpsList, &OpsList::sendOpChainChanged, this, &CWindow::onOpChainChanged);
    connect(wOpsSettings, &OpsSettings::sendOpChainChanged, this, &CWindow::onOpChainChanged);

    // new and remove path buttons
    // connect(ui.btnNewPath, SIGNAL(clicked()), this, SLOT(OnNewPathClicked()));
    // connect(ui.btnRemovePath, SIGNAL(clicked()), this, SLOT(OnRemovePathClicked()));

    // TODO CHANGE VOLUME LOADING; FIRST CHECK FOR OTHER VOLUMES IN THE STRUCTS
    volSelect = ui.volSelect;
    connect(
        volSelect, &QComboBox::currentIndexChanged, [this](const int& index) {
            vc::Volume::Pointer newVolume;
            try {
                newVolume = fVpkg->volume(volSelect->currentData().toString().toStdString());
            } catch (const std::out_of_range& e) {
                QMessageBox::warning(this, "Error", "Could not load volume.");
                return;
            }
            setVolume(newVolume);
        });

    chkFilterFocusPoints = ui.chkFilterFocusPoints;
   cmbPointSetFilter = ui.cmbPointSetFilter;
   btnPointSetFilterAll = ui.btnPointSetFilterAll;
   btnPointSetFilterNone = ui.btnPointSetFilterNone;
    chkFilterUnreviewed = ui.chkFilterUnreviewed;
    chkFilterRevisit = ui.chkFilterRevisit;
    chkFilterNoExpansion = ui.chkFilterNoExpansion;
    chkFilterNoDefective = ui.chkFilterNoDefective;
    chkFilterPartialReview = ui.chkFilterPartialReview;
    
    connect(chkFilterFocusPoints, &QCheckBox::toggled, [this]() { onSegFilterChanged(0); });
   connect(btnPointSetFilterAll, &QPushButton::clicked, [this]() {
       for (int i = 0; i < cmbPointSetFilter->count(); ++i) {
           cmbPointSetFilter->model()->setData(cmbPointSetFilter->model()->index(i, 0), Qt::Checked, Qt::CheckStateRole);
       }
       onSegFilterChanged(0);
   });
   connect(btnPointSetFilterNone, &QPushButton::clicked, [this]() {
       for (int i = 0; i < cmbPointSetFilter->count(); ++i) {
           cmbPointSetFilter->model()->setData(cmbPointSetFilter->model()->index(i, 0), Qt::Unchecked, Qt::CheckStateRole);
       }
       onSegFilterChanged(0);
   });
    connect(chkFilterUnreviewed, &QCheckBox::toggled, [this]() { onSegFilterChanged(0); });
    connect(chkFilterRevisit, &QCheckBox::toggled, [this]() { onSegFilterChanged(0); });
    connect(chkFilterNoExpansion, &QCheckBox::toggled, [this]() { onSegFilterChanged(0); });
    connect(chkFilterNoDefective, &QCheckBox::toggled, [this]() { onSegFilterChanged(0); });
    connect(chkFilterPartialReview, &QCheckBox::toggled, [this]() { onSegFilterChanged(0); });

    cmbSegmentationDir = ui.cmbSegmentationDir;
    connect(cmbSegmentationDir, &QComboBox::currentIndexChanged, this, &CWindow::onSegmentationDirChanged);

    // Location input elements (now QLineEdit for manual entry)
    lblLoc[0] = ui.sliceX;
    lblLoc[1] = ui.sliceY;
    lblLoc[2] = ui.sliceZ;
    
    // Set up validators for location inputs
    for (int i = 0; i < 3; i++) {
        lblLoc[i]->setValidator(new QIntValidator(0, 999999, this));
        connect(lblLoc[i], &QLineEdit::editingFinished, this, &CWindow::onManualLocationChanged);
    }
    
    // Zoom buttons
    btnZoomIn = ui.btnZoomIn;
    btnZoomOut = ui.btnZoomOut;
    
    connect(btnZoomIn, &QPushButton::clicked, this, &CWindow::onZoomIn);
    connect(btnZoomOut, &QPushButton::clicked, this, &CWindow::onZoomOut);
    
    spNorm[0] = ui.dspNX;
    spNorm[1] = ui.dspNY;
    spNorm[2] = ui.dspNZ;
    
    _chkApproved = ui.chkApproved;
    _chkDefective = ui.chkDefective;
    _chkReviewed = ui.chkReviewed;
    _chkRevisit = ui.chkRevisit;
    
    for(int i=0;i<3;i++)
        spNorm[i]->setRange(-10,10);
    
    connect(spNorm[0], &QDoubleSpinBox::valueChanged, this, &CWindow::onManualPlaneChanged);
    connect(spNorm[1], &QDoubleSpinBox::valueChanged, this, &CWindow::onManualPlaneChanged);
    connect(spNorm[2], &QDoubleSpinBox::valueChanged, this, &CWindow::onManualPlaneChanged);
    
#if (QT_VERSION < QT_VERSION_CHECK(6, 8, 0))
    connect(_chkApproved, &QCheckBox::stateChanged, this, &CWindow::onTagChanged);
    connect(_chkDefective, &QCheckBox::stateChanged, this, &CWindow::onTagChanged);
    connect(_chkReviewed, &QCheckBox::stateChanged, this, &CWindow::onTagChanged);
    connect(_chkRevisit, &QCheckBox::stateChanged, this, &CWindow::onTagChanged);
#else
    connect(_chkApproved, &QCheckBox::checkStateChanged, this, &CWindow::onTagChanged);
    connect(_chkDefective, &QCheckBox::checkStateChanged, this, &CWindow::onTagChanged);
    connect(_chkReviewed, &QCheckBox::checkStateChanged, this, &CWindow::onTagChanged);
    connect(_chkRevisit, &QCheckBox::checkStateChanged, this, &CWindow::onTagChanged);
#endif

    connect(ui.btnEditMask, &QPushButton::pressed, this, &CWindow::onEditMaskPressed);
    
    // Connect composite view controls
    connect(ui.chkCompositeEnabled, &QCheckBox::toggled, this, [this](bool checked) {
        // Find the segmentation viewer and update its composite setting
        for (auto& viewer : _viewers) {
            if (viewer->surfName() == "segmentation") {
                viewer->setCompositeEnabled(checked);
                break;
            }
        }
    });
    
    connect(ui.cmbCompositeMode, QOverload<int>::of(&QComboBox::currentIndexChanged), this, [this](int index) {
        // Find the segmentation viewer and update its composite method
        std::string method = "max";
        switch (index) {
            case 0: method = "max"; break;
            case 1: method = "mean"; break;
            case 2: method = "min"; break;
            case 3: method = "alpha"; break;
        }
        
        for (auto& viewer : _viewers) {
            if (viewer->surfName() == "segmentation") {
                viewer->setCompositeMethod(method);
                break;
            }
        }
    });
    
    // Connect Layers In Front controls
    connect(ui.spinLayersInFront, QOverload<int>::of(&QSpinBox::valueChanged), this, [this](int value) {
        for (auto& viewer : _viewers) {
            if (viewer->surfName() == "segmentation") {
                viewer->setCompositeLayersInFront(value);
                break;
            }
        }
    });
    
    // Connect Layers Behind controls
    connect(ui.spinLayersBehind, QOverload<int>::of(&QSpinBox::valueChanged), this, [this](int value) {
        for (auto& viewer : _viewers) {
            if (viewer->surfName() == "segmentation") {
                viewer->setCompositeLayersBehind(value);
                break;
            }
        }
    });
    
    // Connect Alpha Min controls
    connect(ui.spinAlphaMin, QOverload<int>::of(&QSpinBox::valueChanged), this, [this](int value) {
        for (auto& viewer : _viewers) {
            if (viewer->surfName() == "segmentation") {
                viewer->setCompositeAlphaMin(value);
                break;
            }
        }
    });
    
    // Connect Alpha Max controls
    connect(ui.spinAlphaMax, QOverload<int>::of(&QSpinBox::valueChanged), this, [this](int value) {
        for (auto& viewer : _viewers) {
            if (viewer->surfName() == "segmentation") {
                viewer->setCompositeAlphaMax(value);
                break;
            }
        }
    });
    
    // Connect Alpha Threshold controls
    connect(ui.spinAlphaThreshold, QOverload<int>::of(&QSpinBox::valueChanged), this, [this](int value) {
        for (auto& viewer : _viewers) {
            if (viewer->surfName() == "segmentation") {
                viewer->setCompositeAlphaThreshold(value);
                break;
            }
        }
    });
    
    // Connect Material controls
    connect(ui.spinMaterial, QOverload<int>::of(&QSpinBox::valueChanged), this, [this](int value) {
        for (auto& viewer : _viewers) {
            if (viewer->surfName() == "segmentation") {
                viewer->setCompositeMaterial(value);
                break;
            }
        }
    });
    
    // Connect Reverse Direction control
    connect(ui.chkReverseDirection, &QCheckBox::toggled, this, [this](bool checked) {
        for (auto& viewer : _viewers) {
            if (viewer->surfName() == "segmentation") {
                viewer->setCompositeReverseDirection(checked);
                break;
            }
        }
    });
    bool resetViewOnSurfaceChange = settings.value("viewer/reset_view_on_surface_change", true).toBool();
    for (auto& viewer : _viewers) {
        viewer->setResetViewOnSurfaceChange(resetViewOnSurfaceChange);
    }
}

// Create menus
void CWindow::CreateMenus(void)
{
    // "Recent Volpkg" menu
    fRecentVolpkgMenu = new QMenu(tr("Open &recent volpkg"), this);
    fRecentVolpkgMenu->setEnabled(false);
    for (auto& action : fOpenRecentVolpkg)
    {
        fRecentVolpkgMenu->addAction(action);
    }

    fFileMenu = new QMenu(tr("&File"), this);
    fFileMenu->addAction(fOpenVolAct);
    fFileMenu->addMenu(fRecentVolpkgMenu);
    fFileMenu->addSeparator();
    fFileMenu->addAction(fReportingAct);
    fFileMenu->addSeparator();
    fFileMenu->addAction(fSettingsAct);
    fFileMenu->addSeparator();
    fFileMenu->addAction(fExitAct);

    fEditMenu = new QMenu(tr("&Edit"), this);

    fViewMenu = new QMenu(tr("&View"), this);
    fViewMenu->addAction(ui.dockWidgetVolumes->toggleViewAction());
    fViewMenu->addAction(ui.dockWidgetSegmentation->toggleViewAction());
    fViewMenu->addAction(ui.dockWidgetDistanceTransform->toggleViewAction());
    fViewMenu->addAction(ui.dockWidgetOpList->toggleViewAction());
    fViewMenu->addAction(ui.dockWidgetOpSettings->toggleViewAction());
    fViewMenu->addAction(ui.dockWidgetComposite->toggleViewAction());
    fViewMenu->addAction(ui.dockWidgetLocation->toggleViewAction());
    fViewMenu->addSeparator();
    fViewMenu->addAction(fResetMdiView);
    fViewMenu->addSeparator();
    fViewMenu->addAction(fShowConsoleOutputAct);

    fActionsMenu = new QMenu(tr("&Actions"), this);
    fActionsMenu->addAction(fVoxelizePathsAct);

    fHelpMenu = new QMenu(tr("&Help"), this);
    fHelpMenu->addAction(fKeybinds);
    fFileMenu->addSeparator();

    fHelpMenu->addAction(fAboutAct);

    menuBar()->addMenu(fFileMenu);
    menuBar()->addMenu(fEditMenu);
    menuBar()->addMenu(fViewMenu);
    menuBar()->addMenu(fActionsMenu);
    menuBar()->addMenu(fHelpMenu);
}

// Create actions
void CWindow::keyPressEvent(QKeyEvent* event)
{
    // Key handling moved to QShortcut objects for application-wide access
    QMainWindow::keyPressEvent(event);
}

void CWindow::CreateActions(void)
{
    fOpenVolAct = new QAction(style()->standardIcon(QStyle::SP_DialogOpenButton), tr("&Open volpkg..."), this);
    connect(fOpenVolAct, SIGNAL(triggered()), this, SLOT(Open()));
    fOpenVolAct->setShortcut(QKeySequence::Open);

    for (auto& action : fOpenRecentVolpkg)
    {
        action = new QAction(this);
        action->setVisible(false);
        connect(action, &QAction::triggered, this, &CWindow::OpenRecent);
    }

    fSettingsAct = new QAction(tr("Settings"), this);
    connect(fSettingsAct, SIGNAL(triggered()), this, SLOT(ShowSettings()));

    fExitAct = new QAction(style()->standardIcon(QStyle::SP_DialogCloseButton), tr("E&xit..."), this);
    connect(fExitAct, SIGNAL(triggered()), this, SLOT(close()));

    fKeybinds = new QAction(tr("&Keybinds"), this);
    connect(fKeybinds, SIGNAL(triggered()), this, SLOT(Keybindings()));

    fAboutAct = new QAction(tr("&About..."), this);
    connect(fAboutAct, SIGNAL(triggered()), this, SLOT(About()));

    fResetMdiView = new QAction(tr("Reset Segmentation Views"), this);
    connect(fResetMdiView, SIGNAL(triggered()), this, SLOT(ResetSegmentationViews()));
    
    fShowConsoleOutputAct = new QAction(tr("Show Console Output"), this);
    connect(fShowConsoleOutputAct, &QAction::triggered, this, &CWindow::onToggleConsoleOutput);
    
    fReportingAct = new QAction(tr("Generate Review Report..."), this);
    connect(fReportingAct, &QAction::triggered, this, &CWindow::onGenerateReviewReport);
    
    fVoxelizePathsAct = new QAction(tr("&Voxelize Paths..."), this);
    connect(fVoxelizePathsAct, &QAction::triggered, this, &CWindow::onVoxelizePaths);
}

void CWindow::UpdateRecentVolpkgActions()
{
    QSettings settings("VC.ini", QSettings::IniFormat);
    QStringList files = settings.value("volpkg/recent").toStringList();
    if (files.isEmpty()) {
        return;
    }

    // The automatic conversion to string list from the settings, (always?) adds an
    // empty entry at the end. Remove it if present.
    if (files.last().isEmpty()) {
        files.removeLast();
    }

    const int numRecentFiles = qMin(files.size(), static_cast<int>(MAX_RECENT_VOLPKG));

    for (int i = 0; i < numRecentFiles; ++i) {
        // Replace "&" with "&&" since otherwise they will be hidden and interpreted
        // as mnemonics
        QString fileName = QFileInfo(files[i]).fileName();
        fileName.replace("&", "&&");
        QString path = QFileInfo(files[i]).canonicalPath();

        if (path == "."){
            path = tr("Directory not available!");
        } else {
            path.replace("&", "&&");
        }

        QString text = tr("&%1 | %2 (%3)").arg(i + 1).arg(fileName).arg(path);
        fOpenRecentVolpkg[i]->setText(text);
        fOpenRecentVolpkg[i]->setData(files[i]);
        fOpenRecentVolpkg[i]->setVisible(true);
    }

    for (int j = numRecentFiles; j < MAX_RECENT_VOLPKG; ++j) {
        fOpenRecentVolpkg[j]->setVisible(false);
    }

    fRecentVolpkgMenu->setEnabled(numRecentFiles > 0);
}

void CWindow::UpdateRecentVolpkgList(const QString& path)
{
    QSettings settings("VC.ini", QSettings::IniFormat);
    QStringList files = settings.value("volpkg/recent").toStringList();
    const QString pathCanonical = QFileInfo(path).absoluteFilePath();
    files.removeAll(pathCanonical);
    files.prepend(pathCanonical);

    while(files.size() > MAX_RECENT_VOLPKG) {
        files.removeLast();
    }

    settings.setValue("volpkg/recent", files);

    UpdateRecentVolpkgActions();
}

void CWindow::RemoveEntryFromRecentVolpkg(const QString& path)
{
    QSettings settings("VC.ini", QSettings::IniFormat);
    QStringList files = settings.value("volpkg/recent").toStringList();
    files.removeAll(path);
    settings.setValue("volpkg/recent", files);

    UpdateRecentVolpkgActions();
}

// Asks User to Save Data Prior to VC.app Exit
void CWindow::closeEvent(QCloseEvent* event)
{
    QSettings settings;
    settings.setValue("mainWin/geometry", saveGeometry());
    settings.setValue("mainWin/state", saveState());

    QMainWindow::closeEvent(event);
}

void CWindow::setWidgetsEnabled(bool state)
{
    ui.grpVolManager->setEnabled(state);
    ui.grpSeg->setEnabled(state);
    ui.grpEditing->setEnabled(state);
}

auto CWindow::InitializeVolumePkg(const std::string& nVpkgPath) -> bool
{
    fVpkg = nullptr;

    try {
        fVpkg = vc::VolumePkg::New(nVpkgPath);
    } catch (const std::exception& e) {
        vc::Logger()->error("Failed to initialize volpkg: {}", e.what());
    }

    if (fVpkg == nullptr) {
        vc::Logger()->error("Cannot open .volpkg: {}", nVpkgPath);
        QMessageBox::warning(
            this, "Error",
            "Volume package failed to load. Package might be corrupt.");
        return false;
    }
    return true;
}

// Update the widgets
void CWindow::UpdateView(void)
{
    if (fVpkg == nullptr) {
        setWidgetsEnabled(false);  // Disable Widgets for User
        ui.lblVpkgName->setText("[ No Volume Package Loaded ]");
        return;
    }

    setWidgetsEnabled(true);  // Enable Widgets for User

    // show volume package name
    UpdateVolpkgLabel(0);    

    volSelect->setEnabled(can_change_volume_());

    update();
}

void CWindow::UpdateVolpkgLabel(int filterCounter)
{
    if (!fVpkg) {
        return;
    }
    QString label = tr("%1 (%2 Surfaces | %3 filtered)").arg(QString::fromStdString(fVpkg->name())).arg(fVpkg->segmentationIDs().size()).arg(filterCounter);
    ui.lblVpkgName->setText(label);
}

void CWindow::onShowStatusMessage(QString text, int timeout)
{
    statusBar()->showMessage(text, timeout);
}

fs::path seg_path_name(const fs::path &path)
{
    std::string name;
    bool store = false;
    for(auto elm : path) {
        if (store)
            name += "/"+elm.string();
        else if (elm == "paths")
            store = true;
    }
    name.erase(0,1);
    return name;
}

// Open volume package
void CWindow::OpenVolume(const QString& path)
{
    QString aVpkgPath = path;
    QSettings settings("VC.ini", QSettings::IniFormat);

    if (aVpkgPath.isEmpty()) {
        aVpkgPath = QFileDialog::getExistingDirectory(
            this, tr("Open Directory"), settings.value("volpkg/default_path").toString(),
            QFileDialog::ShowDirsOnly | QFileDialog::DontResolveSymlinks | QFileDialog::ReadOnly | QFileDialog::DontUseNativeDialog);
        // Dialog box cancelled
        if (aVpkgPath.length() == 0) {
            vc::Logger()->info("Open .volpkg canceled");
            return;
        }
    }

    // Checks the folder path for .volpkg extension
    auto const extension = aVpkgPath.toStdString().substr(
        aVpkgPath.toStdString().length() - 7, aVpkgPath.toStdString().length());
    if (extension != ".volpkg") {
        QMessageBox::warning(
            this, tr("ERROR"),
            "The selected file is not of the correct type: \".volpkg\"");
        vc::Logger()->error(
            "Selected file is not .volpkg: {}", aVpkgPath.toStdString());
        fVpkg = nullptr;  // Is needed for User Experience, clears screen.
        return;
    }

    // Open volume package
    if (!InitializeVolumePkg(aVpkgPath.toStdString() + "/")) {
        return;
    }

    // Check version number
    if (fVpkg->version() < VOLPKG_MIN_VERSION) {
        const auto msg = "Volume package is version " +
                         std::to_string(fVpkg->version()) +
                         " but this program requires version " +
                         std::to_string(VOLPKG_MIN_VERSION) + "+.";
        vc::Logger()->error(msg);
        QMessageBox::warning(this, tr("ERROR"), QString(msg.c_str()));
        fVpkg = nullptr;
        return;
    }

    fVpkgPath = aVpkgPath;
    setVolume(fVpkg->volume());
    {
        const QSignalBlocker blocker{volSelect};
        volSelect->clear();
    }
    QStringList volIds;
    for (const auto& id : fVpkg->volumeIDs()) {
        volSelect->addItem(
            QString("%1 (%2)").arg(QString::fromStdString(id)).arg(QString::fromStdString(fVpkg->volume(id)->name())),
            QVariant(QString::fromStdString(id)));
    }

    // Populate the segmentation directory dropdown
    {
        const QSignalBlocker blocker{cmbSegmentationDir};
        cmbSegmentationDir->clear();
        
        auto availableDirs = fVpkg->getAvailableSegmentationDirectories();
        for (const auto& dirName : availableDirs) {
            cmbSegmentationDir->addItem(QString::fromStdString(dirName));
        }
        
        // Select the current directory (default is "paths")
        int currentIndex = cmbSegmentationDir->findText(QString::fromStdString(fVpkg->getSegmentationDirectory()));
        if (currentIndex >= 0) {
            cmbSegmentationDir->setCurrentIndex(currentIndex);
        }
    }

    LoadSurfaces();
    UpdateRecentVolpkgList(aVpkgPath);
    
    // Set volume package in Seeding widget
   if (_seedingWidget) {
       _seedingWidget->setVolumePkg(fVpkg);
   }

   // Populate point set filter
   cmbPointSetFilter->clear();
   cmbPointSetFilter->setModel(new QStandardItemModel(this));
   connect(cmbPointSetFilter->model(), &QStandardItemModel::dataChanged, this, [this](const QModelIndex &topLeft, const QModelIndex &bottomRight, const QVector<int> &roles) {
        if (roles.contains(Qt::CheckStateRole)) {
            onSegFilterChanged(0);
        }
   });
   for (const auto& pair : _point_collection->getAllCollections()) {
       QStandardItem* item = new QStandardItem(QString::fromStdString(pair.second.name));
       item->setFlags(Qt::ItemIsUserCheckable | Qt::ItemIsEnabled);
       item->setData(Qt::Unchecked, Qt::CheckStateRole);
       qobject_cast<QStandardItemModel*>(cmbPointSetFilter->model())->appendRow(item);
   }
}

void CWindow::CloseVolume(void)
{
    // Notify viewers to clear their surface pointers before we delete them
    emit sendVolumeClosing();
    
    fVpkg = nullptr;
    currentVolume = nullptr;
    UpdateView();
    treeWidgetSurfaces->clear();

    for (auto& pair : _vol_qsurfs) {
        _surf_col->setSurface(pair.first, nullptr, true);
        delete pair.second;
    }
    _vol_qsurfs.clear();
    _surf_col->setSurface("segmentation", nullptr, true);

    for (auto& pair : _opchains) {
        delete pair.second;
    }
    _opchains.clear();
    
    // Clear points
    _point_collection->clearAll();
}

// Handle open request
void CWindow::Open(void)
{
    Open(QString());
}

// Handle open request
void CWindow::Open(const QString& path)
{
    CloseVolume();
    OpenVolume(path);
    UpdateView();  // update the panel when volume package is loaded
}

void CWindow::OpenRecent()
{
    auto action = qobject_cast<QAction*>(sender());
    if (action)
        Open(action->data().toString());
}

void CWindow::LoadSurfaces(bool reload)
{
    std::cout << "Start of loading surfaces..." << std::endl;

    if (reload) {
        auto dir = fVpkg->getSegmentationDirectory();
        if (!InitializeVolumePkg(fVpkgPath.toStdString() + "/")) {
            return;
        } else {
            fVpkg->setSegmentationDirectory(dir);
        }
        
        // On reload, clear everything
        for (auto& pair : _vol_qsurfs) {
            _surf_col->setSurface(pair.first, nullptr, false);
            delete pair.second;
        }
        _vol_qsurfs.clear();
        
        for (auto& pair : _opchains) {
            delete pair.second;
        }
        _opchains.clear();
    }

    SurfaceID id;
    if (treeWidgetSurfaces->currentItem()) {
        id = treeWidgetSurfaces->currentItem()->data(SURFACE_ID_COLUMN, Qt::UserRole).toString().toStdString();
    }

    // Prevent unwanted callbacks during (re-)loading
    const QSignalBlocker blocker{treeWidgetSurfaces};
    
    // First clear the segmentation surface and notify viewers
    _surf_col->setSurface("segmentation", nullptr, false);
    
    // Clear current surface selection
    _surf = nullptr;
    _surfID.clear();
    
    // Clear the tree
    treeWidgetSurfaces->clear();
    
    // Get segmentations from current directory
    std::vector<std::string> seg_ids = fVpkg->segmentationIDs();
    
    // Only load surfaces that haven't been loaded yet
    std::vector<std::pair<std::string,SurfaceMeta*>> to_load;
    for (const auto& seg_id : seg_ids) {
        if (_vol_qsurfs.find(seg_id) == _vol_qsurfs.end()) {
            // Not loaded yet
            auto seg = fVpkg->segmentation(seg_id);
            if (seg->metadata().hasKey("format") && seg->metadata().get<std::string>("format") == "tifxyz") {
                to_load.push_back({seg_id, nullptr});
            }
        }
    }
    
    // Load only new surfaces in parallel
    if (!to_load.empty()) {
        std::cout << "Loading " << to_load.size() << " new surfaces..." << std::endl;
        
        #pragma omp parallel for
        for(int i = 0; i < to_load.size(); i++) {
            auto seg = fVpkg->segmentation(to_load[i].first);
            try {
                SurfaceMeta *sm = new SurfaceMeta(seg->path());
                sm->surface();
                sm->readOverlapping();
                to_load[i].second = sm;
            } catch (const std::exception& e) {
                std::cerr << "Failed to load surface " << to_load[i].first << ": " << e.what() << std::endl;
                to_load[i].second = nullptr;
            }
        }
        
        // Add newly loaded surfaces
        for(auto &pair : to_load) {
            if (pair.second) {
                _vol_qsurfs[pair.first] = pair.second;
                _surf_col->setSurface(pair.first, pair.second->surface(), true);
            } else {
                std::cout << "Skipping surface " << pair.first << " due to invalid metadata" << std::endl;
            }
        }
    }
    
    // No need to update surface collection for already loaded surfaces
    // They remain in the collection, just hidden/shown via tree widget
    
    FillSurfaceTree();

    // Re-apply filter to update views
    onSegFilterChanged(0);

    // Check if the previously selected item still exists and if yes, select it again.
    if (!id.empty()) {
        auto item = treeWidgetSurfaces->findItemForSurface(id);
        if (item) {
            item->setSelected(true);
            treeWidgetSurfaces->setCurrentItem(item);
        }
    }
    
    // Emit signal to notify that surfaces have been loaded
    emit sendSurfacesLoaded();

    std::cout << "Loading of surfaces completed." << std::endl;
}

// Pop up about dialog
void CWindow::Keybindings(void)
{
    QMessageBox::information(
        this, tr("Keybindings for Volume Cartographer"),
        tr("Keyboard: \n"
        "------------------- \n"
        "FIXME FIXME FIXME \n"
        "------------------- \n"
        "Ctrl+O: Open Volume Package \n"
        "Ctrl+S: Save Volume Package \n"
        "A,D: Impact Range down/up \n"
        "[, ]: Alternative Impact Range down/up \n"
        "Q,E: Slice scan range down/up (mouse wheel scanning) \n"
        "Arrow Left/Right: Slice down/up by 1 \n"
        "1,2: Slice down/up by 1 \n"
        "3,4: Slice down/up by 5 \n"
        "5,6: Slice down/up by 10 \n"
        "7,8: Slice down/up by 50 \n"
        "9,0: Slice down/up by 100 \n"
        "Ctrl+G: Go to slice (opens dialog to insert slice index) \n"
        "T: Segmentation Tool \n"
        "P: Pen Tool \n"
        "Space: Toggle Curve Visibility \n"
        "C: Alternate Toggle Curve Visibility \n"
        "J: Highlight Next Curve that is selected for computation \n"
        "K: Highlight Previous Curve that is selected for computation \n"
        "F: Return to slice that the currently active tool was started on \n"
        "L: Mark/unmark current slice as anchor (only in Segmentation Tool) \n"
        "Y/Z/V: Evenly space Points on Curve (only in Segmentation Tool) \n"
        "U: Rotate view counterclockwise \n"
        "O: Rotate view clockwise \n"
        "X/I: Reset view rotation back to zero \n"
        "\n"
        "Mouse: \n"
        "------------------- \n"
        "Mouse Wheel: Scroll up/down \n"
        "Mouse Wheel + Alt: Scroll left/right \n"
        "Mouse Wheel + Ctrl: Zoom in/out \n"
        "Mouse Wheel + Shift: Next/previous slice \n"
        "Mouse Wheel + W Key Hold: Change impact range \n"
        "Mouse Wheel + R Key Hold: Follow Highlighted Curve \n"
        "Mouse Wheel + S Key Hold: Rotate view \n"
        "Mouse Left Click: Add Points to Curve in Pen Tool. Snap Closest Point to Cursor in Segmentation Tool. \n"
        "Mouse Left Drag: Drag Point / Curve after Mouse Left Click \n"
        "Mouse Right Drag: Pan slice image\n"
        "Mouse Back/Forward Button: Follow Highlighted Curve \n"
        "Highlighting Segment ID: Shift/(Alt as well as Ctrl) Modifier to jump to Segment start/end."));
}

// Pop up about dialog
void CWindow::About(void)
{
    QMessageBox::information(
        this, tr("About Volume Cartographer"),
        tr("Vis Center, University of Kentucky\n\n"
        "Fork: https://github.com/spacegaier/volume-cartographer"));
}

void CWindow::ShowSettings()
{
    auto pDlg = new SettingsDialog(this);
    
    // If we have volumes loaded, update the volume list in settings
    if (fVpkg && fVpkg->numberOfVolumes() > 0) {
        QStringList volIds;
        for (const auto& id : fVpkg->volumeIDs()) {
            volIds << QString::fromStdString(id);
        }
        pDlg->updateVolumeList(volIds);
    }
    
    pDlg->exec();
    delete pDlg;
}

void CWindow::ResetSegmentationViews()
{
    for(auto sub : mdiArea->subWindowList()) {
        sub->showNormal();
    }
    mdiArea->tileSubWindows();
}

auto CWindow::can_change_volume_() -> bool
{
    bool canChange = fVpkg != nullptr && fVpkg->numberOfVolumes() > 1;
    return canChange;
}

// Handle request to step impact range down
void CWindow::onLocChanged(void)
{
    // std::cout << "loc changed!" << "\n";
    
    // sendLocChanged(spinLoc[0]->value(),spinLoc[1]->value(),spinLoc[2]->value());
}

void CWindow::onVolumeClicked(cv::Vec3f vol_loc, cv::Vec3f normal, Surface *surf, Qt::MouseButton buttons, Qt::KeyboardModifiers modifiers)
{
    if (modifiers & Qt::ShiftModifier) {
        return;
    }
    else if (modifiers & Qt::ControlModifier) {
        std::cout << "clicked on vol loc " << vol_loc << std::endl;
        //NOTE this comes before the focus poi, so focus is applied by views using these slices
        //FIXME this assumes a single segmentation ... make configurable and cleaner ...
        QuadSurface *segment = dynamic_cast<QuadSurface*>(surf);
        if (segment) {
            PlaneSurface *segXZ = dynamic_cast<PlaneSurface*>(_surf_col->surface("seg xz"));
            PlaneSurface *segYZ = dynamic_cast<PlaneSurface*>(_surf_col->surface("seg yz"));
            
            if (!segXZ)
                segXZ = new PlaneSurface();
            if (!segYZ)
                segYZ = new PlaneSurface();

            //FIXME actually properly use ptr
            SurfacePointer *ptr = segment->pointer();
            segment->pointTo(ptr, vol_loc, 1.0);
            
            cv::Vec3f p2;
            p2 = segment->coord(ptr, {1,0,0});
            
            segXZ->setOrigin(vol_loc);
            segXZ->setNormal(p2-vol_loc);
            
            p2 = segment->coord(ptr, {0,1,0});
            
            segYZ->setOrigin(vol_loc);
            segYZ->setNormal(p2-vol_loc);
            
            _surf_col->setSurface("seg xz", segXZ);
            _surf_col->setSurface("seg yz", segYZ);
        }
        
        POI *poi = _surf_col->poi("focus");
        
        if (!poi)
            poi = new POI;

        poi->src = surf;
        poi->p = vol_loc;
        poi->n = normal;
        
        _surf_col->setPOI("focus", poi);

    }
    else {
    }
}

void CWindow::onManualPlaneChanged(void)
{    
    cv::Vec3f normal;
    
    for(int i=0;i<3;i++) {
        normal[i] = spNorm[i]->value();
    }
 
    PlaneSurface *plane = dynamic_cast<PlaneSurface*>(_surf_col->surface("manual plane"));
 
    if (!plane)
        return;
 
    plane->setNormal(normal);
    _surf_col->setSurface("manual plane", plane);
}

void CWindow::onOpChainChanged(OpChain *chain)
{
    _surf_col->setSurface("segmentation", chain);
}

void sync_tag(nlohmann::json &dict, bool checked, std::string name, const std::string& username = "")
{
    if (checked && !dict.count(name)) {
        dict[name] = nlohmann::json::object();
        if (!username.empty()) {
            dict[name]["user"] = username;
        }
        dict[name]["date"] = QDateTime::currentDateTime().toString(Qt::ISODate).toStdString();
    }
    if (!checked && dict.count(name))
        dict.erase(name);
}

void CWindow::onTagChanged(void)
{
    // Get username from settings
    QSettings settings("VC.ini", QSettings::IniFormat);
    std::string username = settings.value("viewer/username", "").toString().toStdString();
    
    // Get all selected items
    QList<QTreeWidgetItem*> selectedItems = treeWidgetSurfaces->selectedItems();
    
    // Apply tags to all selected surfaces
    for (QTreeWidgetItem* item : selectedItems) {
        std::string id = item->data(SURFACE_ID_COLUMN, Qt::UserRole).toString().toStdString();
        
        // Get the surface for this item
        QuadSurface* surf = nullptr;
        if (_opchains.count(id) && _opchains[id]) {
            surf = _opchains[id]->src();
        } else if (_vol_qsurfs.count(id) && _vol_qsurfs[id]) {
            surf = _vol_qsurfs[id]->surface();
        }
        
        if (!surf || !surf->meta) {
            continue;
        }
        
        // Track if reviewed status changed from unchecked to checked
        bool wasReviewed = surf->meta->contains("tags") && 
                          surf->meta->at("tags").contains("reviewed");
        bool isNowReviewed = _chkReviewed->checkState() == Qt::Checked;
        bool reviewedJustAdded = !wasReviewed && isNowReviewed;
        
        if (surf->meta->contains("tags")) {
            sync_tag(surf->meta->at("tags"), _chkApproved->checkState() == Qt::Checked, "approved", username);
            sync_tag(surf->meta->at("tags"), _chkDefective->checkState() == Qt::Checked, "defective", username);
            sync_tag(surf->meta->at("tags"), _chkReviewed->checkState() == Qt::Checked, "reviewed", username);
            sync_tag(surf->meta->at("tags"), _chkRevisit->checkState() == Qt::Checked, "revisit", username);
            surf->save_meta();
        }
        else if (_chkApproved->checkState() || _chkDefective->checkState() || _chkReviewed->checkState() || _chkRevisit->checkState()) {
            surf->meta->push_back({"tags", nlohmann::json::object()});
            if (_chkApproved->checkState()) {
                if (!username.empty()) {
                    surf->meta->at("tags")["approved"] = nlohmann::json::object();
                    surf->meta->at("tags")["approved"]["user"] = username;
                } else {
                    surf->meta->at("tags")["approved"] = nullptr;
                }
            }
            if (_chkDefective->checkState()) {
                if (!username.empty()) {
                    surf->meta->at("tags")["defective"] = nlohmann::json::object();
                    surf->meta->at("tags")["defective"]["user"] = username;
                } else {
                    surf->meta->at("tags")["defective"] = nullptr;
                }
            }
            if (_chkReviewed->checkState()) {
                if (!username.empty()) {
                    surf->meta->at("tags")["reviewed"] = nlohmann::json::object();
                    surf->meta->at("tags")["reviewed"]["user"] = username;
                } else {
                    surf->meta->at("tags")["reviewed"] = nullptr;
                }
            }
            if (_chkRevisit->checkState()) {
                if (!username.empty()) {
                    surf->meta->at("tags")["revisit"] = nlohmann::json::object();
                    surf->meta->at("tags")["revisit"]["user"] = username;
                } else {
                    surf->meta->at("tags")["revisit"] = nullptr;
                }
            }
            surf->save_meta();
        }
        
        // If reviewed was just added, mark overlapping segmentations with partial_review
        if (reviewedJustAdded && _vol_qsurfs.count(id)) {
            SurfaceMeta* surfMeta = _vol_qsurfs[id];
            
            std::cout << "Marking partial review for overlaps of " << id << ", found " << surfMeta->overlapping_str.size() << " overlaps" << std::endl;
            
            // Iterate through overlapping surfaces
            for (const std::string& overlapId : surfMeta->overlapping_str) {
                if (_vol_qsurfs.count(overlapId)) {
                    SurfaceMeta* overlapMeta = _vol_qsurfs[overlapId];
                    QuadSurface* overlapSurf = overlapMeta->surface();
                    
                    if (overlapSurf && overlapSurf->meta) {
                        // Don't mark as partial_review if it's already reviewed
                        bool alreadyReviewed = overlapSurf->meta->contains("tags") && 
                                             overlapSurf->meta->at("tags").contains("reviewed");
                        
                        if (!alreadyReviewed) {
                            // Ensure tags object exists
                            if (!overlapSurf->meta->contains("tags")) {
                                (*overlapSurf->meta)["tags"] = nlohmann::json::object();
                            }
                            
                            // Add partial_review tag
                            if (!username.empty()) {
                                (*overlapSurf->meta)["tags"]["partial_review"] = nlohmann::json::object();
                                (*overlapSurf->meta)["tags"]["partial_review"]["user"] = username;
                                (*overlapSurf->meta)["tags"]["partial_review"]["source"] = id;
                            } else {
                                (*overlapSurf->meta)["tags"]["partial_review"] = nlohmann::json::object();
                                (*overlapSurf->meta)["tags"]["partial_review"]["source"] = id;
                            }
                            
                            // Save the metadata
                            overlapSurf->save_meta();
                            
                            std::cout << "Added partial_review tag to " << overlapId << std::endl;
                        }
                    }
                }
            }
        }
        
        // Update the tree icon for this item
        UpdateSurfaceTreeIcon(static_cast<SurfaceTreeWidgetItem*>(item));
    }
    
    // Update filters to reflect the tag changes
    onSegFilterChanged(0);
}

void CWindow::onSurfaceSelected()
{
    // Get the first selected item for single-segment operations
    QList<QTreeWidgetItem*> selectedItems = treeWidgetSurfaces->selectedItems();
    if (selectedItems.isEmpty()) {
        // Reset sub window title
        for (auto &viewer : _viewers) {
            if (viewer->surfName() == "segmentation") {
                viewer->setWindowTitle(tr("Surface"));
                break;
            }
        }

        return;
    }
    
    // Use the first selected item for all existing functionality
    QTreeWidgetItem* firstSelected = selectedItems.first();
    _surfID = firstSelected->data(SURFACE_ID_COLUMN, Qt::UserRole).toString().toStdString();

    // Update sub window title with surface ID
    for (auto &viewer : _viewers) {
        if (viewer->surfName() == "segmentation") {
            viewer->setWindowTitle(tr("Surface %1").arg(QString::fromStdString(_surfID)));
            break;
        }
    }

    if (!_opchains.count(_surfID)) {
        if (_vol_qsurfs.count(_surfID)) {
            _opchains[_surfID] = new OpChain(_vol_qsurfs[_surfID]->surface());
        }
        else {
            auto seg = fVpkg->segmentation(_surfID);
            if (seg->metadata().hasKey("vcps"))
                _opchains[_surfID] = new OpChain(load_quad_from_vcps(seg->path()/seg->metadata().get<std::string>("vcps")));
            //TODO fix these
            // else if (fs::path(surf_path).extension() == ".obj") {
            //     QuadSurface *quads = load_quad_from_obj(surf_path);
            //     if (quads)
            //         _opchains[surf_path] = new OpChain(quads);
            // }
        }
    }

    if (_opchains[_surfID]) {
        _surf_col->setSurface("segmentation", _opchains[_surfID]->src());
        sendOpChainSelected(_opchains[_surfID]);
        _surf = _opchains[_surfID]->src();
        {
            const QSignalBlocker b1{_chkApproved};
            const QSignalBlocker b2{_chkDefective};
            const QSignalBlocker b3{_chkReviewed};
            const QSignalBlocker b4{_chkRevisit};
            
            std::cout << "surf " << _surf->path << _surfID <<  _surf->meta << std::endl;
            
            _chkApproved->setEnabled(true);
            _chkDefective->setEnabled(true);
            _chkReviewed->setEnabled(true);
            _chkRevisit->setEnabled(true);
            
            _chkApproved->setCheckState(Qt::Unchecked);
            _chkDefective->setCheckState(Qt::Unchecked);
            _chkReviewed->setCheckState(Qt::Unchecked);
            _chkRevisit->setCheckState(Qt::Unchecked);
            if (_surf->meta) {
                if (_surf->meta->value("tags", nlohmann::json::object_t()).count("approved"))
                    _chkApproved->setCheckState(Qt::Checked);
                if (_surf->meta->value("tags", nlohmann::json::object_t()).count("defective"))
                    _chkDefective->setCheckState(Qt::Checked);
                if (_surf->meta->value("tags", nlohmann::json::object_t()).count("reviewed"))
                    _chkReviewed->setCheckState(Qt::Checked);
                if (_surf->meta->value("tags", nlohmann::json::object_t()).count("revisit"))
                    _chkRevisit->setCheckState(Qt::Checked);
            }
            else {
                _chkApproved->setEnabled(false);
                _chkDefective->setEnabled(false);
                _chkReviewed->setEnabled(true);
                _chkRevisit->setEnabled(true);
            }
        }
    }
    else
        std::cout << "ERROR loading " << _surfID << std::endl;
}

void CWindow::FillSurfaceTree()
{
    const QSignalBlocker blocker{treeWidgetSurfaces};
    treeWidgetSurfaces->clear();

    // VolumePkg now only returns surfaces from the current directory
    for (auto& id : fVpkg->segmentationIDs()) {
        auto* item = new SurfaceTreeWidgetItem(treeWidgetSurfaces);
        item->setText(SURFACE_ID_COLUMN, QString(id.c_str()));
        item->setData(SURFACE_ID_COLUMN, Qt::UserRole, QVariant(id.c_str()));
        double size = _vol_qsurfs[id]->meta->value("area_cm2", -1.f);
        item->setText(2, QString::number(size, 'f', 3));
        double cost = _vol_qsurfs[id]->meta->value("avg_cost", -1.f);
        item->setText(3, QString::number(cost, 'f', 3));
        item->setText(4, QString::number(_vol_qsurfs[id]->overlapping_str.size()));

        UpdateSurfaceTreeIcon(item);
    }

    treeWidgetSurfaces->resizeColumnToContents(0);
    treeWidgetSurfaces->resizeColumnToContents(1);
    treeWidgetSurfaces->resizeColumnToContents(2);
    treeWidgetSurfaces->resizeColumnToContents(3);

    if (!appInitComplete) {
        // Apply initial sorting during apps tartup, but afterwards keep
        // whatever the user chose
        treeWidgetSurfaces->sortByColumn(SURFACE_ID_COLUMN, Qt::AscendingOrder);
    }
}

void CWindow::UpdateSurfaceTreeIcon(SurfaceTreeWidgetItem *item)
{
    std::string id = item->data(SURFACE_ID_COLUMN, Qt::UserRole).toString().toStdString();

    // Approved / defective icon
    if (_vol_qsurfs[id]->surface()->meta) {
        item->updateItemIcon(
            _vol_qsurfs[id]->surface()->meta->value("tags", nlohmann::json::object_t()).count("approved"),
            _vol_qsurfs[id]->surface()->meta->value("tags", nlohmann::json::object_t()).count("defective"));
    }
}

void CWindow::onSegFilterChanged(int index)
{
    if (!fVpkg) {
        return;
    }
    std::set<std::string> dbg_intersects = {"segmentation"};
    
    POI *poi = _surf_col->poi("focus");
    int filterCounter = 0;

    // Check if any filters are active
    bool hasActiveFilters = chkFilterFocusPoints->isChecked() ||
                          (cmbPointSetFilter->currentIndex() != -1) ||
                           chkFilterUnreviewed->isChecked() ||
                           chkFilterRevisit->isChecked() ||
                           chkFilterNoExpansion->isChecked() ||
                           chkFilterNoDefective->isChecked() ||
                           chkFilterPartialReview->isChecked();

    QTreeWidgetItemIterator it(treeWidgetSurfaces);
    while (*it) {
        std::string id = (*it)->data(SURFACE_ID_COLUMN, Qt::UserRole).toString().toStdString();

        bool show = true;
        if (!_vol_qsurfs.count(id)) {
            show = true;
        } else if (!hasActiveFilters) {
            // If no filters are active, show all
            show = true;
        } else {
            // Start with show = true and apply filters as AND conditions
            show = true;
            
            // Filter by focus points
            if (chkFilterFocusPoints->isChecked() && poi) {
                show = show && contains(*_vol_qsurfs[id], poi->p);
            }
            
            // Filter by point sets (red and blue points)
<<<<<<< HEAD
           if (cmbPointSetFilter->currentIndex() != -1) {
               bool any_checked = false;
               for (int i = 0; i < cmbPointSetFilter->count(); ++i) {
                   if (cmbPointSetFilter->itemData(i, Qt::CheckStateRole) == Qt::Checked) {
                       any_checked = true;
                       break;
                   }
               }

               if (any_checked) {
                   bool contains_all = true;
                   for (int i = 0; i < cmbPointSetFilter->count(); ++i) {
                       if (cmbPointSetFilter->itemData(i, Qt::CheckStateRole) == Qt::Checked) {
                           std::string collectionName = cmbPointSetFilter->itemText(i).toStdString();
                           auto get_points_as_vec3f = [&](const std::string& name) {
                               std::vector<cv::Vec3f> points;
                               auto collection = _point_collection->getPoints(name);
                               points.reserve(collection.size());
                               for (const auto& p : collection) {
                                   points.push_back(p.p);
                               }
                               return points;
                           };
                           if (!contains(*_vol_qsurfs[id], get_points_as_vec3f(collectionName))) {
                               contains_all = false;
                               break;
                           }
                       }
                   }
                   show = show && contains_all;
               }
           }
=======
            if (chkFilterPointSets->isChecked()) {
                bool containsAnyPoint = false;

                for (const auto& point : _red_points) {
                    if (contains(*_vol_qsurfs[id], point)) {
                        containsAnyPoint = true;
                        break;
                    }
                }

                if (!containsAnyPoint) {
                    for (const auto& point : _blue_points) {
                        if (contains(*_vol_qsurfs[id], point)) {
                            containsAnyPoint = true;
                            break;
                        }
                    }
                }

                show = show && containsAnyPoint;
            }
>>>>>>> 2ae408e9
            
            // Filter by unreviewed
            if (chkFilterUnreviewed->isChecked()) {
                auto* surface = _vol_qsurfs[id]->surface();
                if (surface && surface->meta) {
                    auto tags = surface->meta->value("tags", nlohmann::json::object_t());
                    show = show && !tags.count("reviewed");
                } else {
                    // If no metadata, consider it unreviewed
                    show = show && true;
                }
            }
            
            // Filter by revisit
            if (chkFilterRevisit->isChecked()) {
                auto* surface = _vol_qsurfs[id]->surface();
                if (surface && surface->meta) {
                    auto tags = surface->meta->value("tags", nlohmann::json::object_t());
                    show = show && (tags.count("revisit") > 0);
                } else {
                    // If no metadata, don't show for revisit filter
                    show = show && false;
                }
            }
            
            // Filter out expansion
            if (chkFilterNoExpansion->isChecked()) {
                auto* surface = _vol_qsurfs[id]->surface();
                if (surface && surface->meta) {
                    if (surface->meta->contains("vc_gsfs_mode")) {
                        std::string mode = surface->meta->value("vc_gsfs_mode", "");
                        show = show && (mode != "expansion");
                    } else {
                        // If the key doesn't exist, show the surface
                        show = show && true;
                    }
                } else {
                    // If no metadata, show the surface
                    show = show && true;
                }
            }
            
            // Filter out defective
            if (chkFilterNoDefective->isChecked()) {
                auto* surface = _vol_qsurfs[id]->surface();
                if (surface && surface->meta) {
                    auto tags = surface->meta->value("tags", nlohmann::json::object_t());
                    show = show && !tags.count("defective");
                } else {
                    // If no metadata, consider it not defective (show it)
                    show = show && true;
                }
            }
            
            // Filter out partial review
            if (chkFilterPartialReview->isChecked()) {
                auto* surface = _vol_qsurfs[id]->surface();
                if (surface && surface->meta) {
                    auto tags = surface->meta->value("tags", nlohmann::json::object_t());
                    show = show && !tags.count("partial_review");
                } else {
                    // If no metadata, consider it not partially reviewed (show it)
                    show = show && true;
                }
            }
        }

        (*it)->setHidden(!show);

        if(show) {
            if (_vol_qsurfs.count(id))
                    dbg_intersects.insert(id);
        } else
            filterCounter++;

        ++it;
    }

    UpdateVolpkgLabel(filterCounter);

    for (auto &viewer : _viewers)
        if (viewer->surfName() != "segmentation")
            viewer->setIntersects(dbg_intersects);

}


void CWindow::onEditMaskPressed(void)
{
    if (!_surf)
        return;
    
    //FIXME if mask already exists just open it!
    
    cv::Mat_<cv::Vec3f> points = _surf->rawPoints();

    fs::path path = _surf->path/"mask.tif";
    
    if (!fs::exists(path)) {
        cv::Mat_<uint8_t> img;
        cv::Mat_<uint8_t> mask;
        //TODO make this aim for some target size instead of a hardcoded decision
        if (points.cols >= 4000) {
            readInterpolated3D(img, currentVolume->zarrDataset(2), points*0.25, chunk_cache);
            
            mask.create(img.size());
            
            for(int j=0;j<img.rows;j++)
                for(int i=0;i<img.cols;i++)
                    if (points(j,i)[0] == -1)
                        mask(j,i) = 0;
            else
                mask(j,i) = 255;
        }
        else
        {
            cv::Mat_<cv::Vec3f> scaled;
            cv::resize(points, scaled, {0,0}, 1/_surf->_scale[0], 1/_surf->_scale[1], cv::INTER_CUBIC);
            
            readInterpolated3D(img, currentVolume->zarrDataset(0), scaled, chunk_cache);
            cv::resize(img, img, {0,0}, 0.25, 0.25, cv::INTER_CUBIC);
            
            mask.create(img.size());
            
            for(int j=0;j<img.rows;j++)
                for(int i=0;i<img.cols;i++)
                    if (points(j*4*_surf->_scale[1],i*4*_surf->_scale[0])[0] == -1)
                        mask(j,i) = 0;
            else
                mask(j,i) = 255;
        }
        
        std::vector<cv::Mat> layers = {mask, img};
        imwritemulti(path, layers);
    }
    
    QDesktopServices::openUrl(QUrl::fromLocalFile(path.string().c_str()));
}

void CWindow::onRefreshSurfaces()
{
    LoadSurfacesIncremental();
}

QString CWindow::getCurrentVolumePath() const
{
    if (currentVolume == nullptr) {
        return QString();
    }
    return QString::fromStdString(currentVolume->path().string());
}

void CWindow::onToggleConsoleOutput()
{
    if (_cmdRunner) {
        _cmdRunner->showConsoleOutput();
    } else {
        QMessageBox::information(this, tr("Console Output"), 
                                tr("No command line tool has been run yet. The console will be available after running a tool."));
    }
}

void CWindow::onSurfaceContextMenuRequested(const QPoint& pos)
{
    QTreeWidgetItem* item = treeWidgetSurfaces->itemAt(pos);
    if (!item) {
        return;
    }
    
    // Get all selected segments
    QList<QTreeWidgetItem*> selectedItems = treeWidgetSurfaces->selectedItems();
    std::vector<SurfaceID> selectedSegmentIds;
    for (auto* selectedItem : selectedItems) {
        selectedSegmentIds.push_back(selectedItem->data(SURFACE_ID_COLUMN, Qt::UserRole).toString().toStdString());
    }
    
    // Use the first selected segment for single-segment operations
    SurfaceID segmentId = selectedSegmentIds.empty() ? 
        item->data(SURFACE_ID_COLUMN, Qt::UserRole).toString().toStdString() : 
        selectedSegmentIds.front();
    
    QMenu contextMenu(tr("Context Menu"), this);
    
    // Copy segment path action
    QAction* copyPathAction = new QAction(tr("Copy Segment Path"), this);
    connect(copyPathAction, &QAction::triggered, [this, segmentId]() {
        if (_vol_qsurfs.count(segmentId)) {
            QString path = QString::fromStdString(_vol_qsurfs[segmentId]->path.string());
            QApplication::clipboard()->setText(path);
            statusBar()->showMessage(tr("Copied segment path to clipboard: %1").arg(path), 3000);
        }
    });
    
    // Delete segment(s) action
    QString deleteText = selectedSegmentIds.size() > 1 ? 
        tr("Delete %1 Segments").arg(selectedSegmentIds.size()) : 
        tr("Delete Segment");
    QAction* deleteAction = new QAction(deleteText, this);
    deleteAction->setIcon(style()->standardIcon(QStyle::SP_TrashIcon));
    connect(deleteAction, &QAction::triggered, [this, selectedSegmentIds]() {
        onDeleteSegments(selectedSegmentIds);
    });
    
    // Render segment action
    QAction* renderAction = new QAction(tr("Render segment"), this);
    connect(renderAction, &QAction::triggered, [this, segmentId]() {
        onRenderSegment(segmentId);
    });
    
    // Grow segment from segment action
    QAction* growSegmentAction = new QAction(tr("Run Trace"), this);
    connect(growSegmentAction, &QAction::triggered, [this, segmentId]() {
        onGrowSegmentFromSegment(segmentId);
    });
    
    // Add overlap action
    QAction* addOverlapAction = new QAction(tr("Add overlap"), this);
    connect(addOverlapAction, &QAction::triggered, [this, segmentId]() {
        onAddOverlap(segmentId);
    });
    
    // Convert to OBJ action
    QAction* convertToObjAction = new QAction(tr("Convert to OBJ"), this);
    connect(convertToObjAction, &QAction::triggered, [this, segmentId]() {
        onConvertToObj(segmentId);
    });
    
    // Seed submenu with options
    QMenu* seedMenu = new QMenu(tr("Run Seed"), &contextMenu);
    
    // Seed with Seed.json action
    QAction* seedWithSeedAction = new QAction(tr("Seed from Focus Point"), seedMenu);
    connect(seedWithSeedAction, &QAction::triggered, [this, segmentId]() {
        onGrowSeeds(segmentId, false, false);
    });
    
    // Random Seed with Seed.json action
    QAction* seedWithRandomAction = new QAction(tr("Random Seed"), seedMenu);
    connect(seedWithRandomAction, &QAction::triggered, [this, segmentId]() {
        onGrowSeeds(segmentId, false, true);
    });
    
    // Seed with Expand.json action
    QAction* seedWithExpandAction = new QAction(tr("Expand Seed"), seedMenu);
    connect(seedWithExpandAction, &QAction::triggered, [this, segmentId]() {
        onGrowSeeds(segmentId, true, false);
    });
    
    seedMenu->addAction(seedWithSeedAction);
    seedMenu->addAction(seedWithRandomAction);
    seedMenu->addAction(seedWithExpandAction);
    
    // Add all actions to the context menu
    contextMenu.addAction(copyPathAction);
    contextMenu.addSeparator();
    contextMenu.addMenu(seedMenu);
    contextMenu.addAction(growSegmentAction);
    contextMenu.addAction(addOverlapAction);
    contextMenu.addSeparator();
    contextMenu.addAction(renderAction);
    contextMenu.addSeparator();
    contextMenu.addAction(convertToObjAction);
    contextMenu.addSeparator();
    contextMenu.addAction(deleteAction);
    
    // show the context menu at the position of the right-click
    contextMenu.exec(treeWidgetSurfaces->mapToGlobal(pos));
}

void CWindow::onSegmentationDirChanged(int index)
{
    if (!fVpkg || index < 0 || !cmbSegmentationDir) {
        return;
    }
    
    std::string newDir = cmbSegmentationDir->itemText(index).toStdString();
    
    // Only reload if the directory actually changed
    if (newDir != fVpkg->getSegmentationDirectory()) {
        // Clear the current segmentation surface first to ensure viewers update
        _surf_col->setSurface("segmentation", nullptr, true);
        
        // Clear current surface selection
        _surf = nullptr;
        _surfID.clear();
        treeWidgetSurfaces->clearSelection();
        wOpsList->onOpChainSelected(nullptr);
        
        // Clear checkboxes
        {
            const QSignalBlocker b1{_chkApproved};
            const QSignalBlocker b2{_chkDefective};
            _chkApproved->setCheckState(Qt::Unchecked);
            _chkDefective->setCheckState(Qt::Unchecked);
            _chkApproved->setEnabled(false);
            _chkDefective->setEnabled(false);
            _chkReviewed->setEnabled(false);
            _chkRevisit->setEnabled(false);
        }
        
        // Set the new directory in the VolumePkg
        fVpkg->setSegmentationDirectory(newDir);
        
        // Reload surfaces from the new directory
        LoadSurfaces(false);
        
        // Update the status bar to show the change
        statusBar()->showMessage(tr("Switched to %1 directory").arg(QString::fromStdString(newDir)), 3000);
    }
}

CWindow::SurfaceChanges CWindow::DetectSurfaceChanges()
{
    SurfaceChanges changes;
    
    if (!fVpkg) {
        return changes;
    }
    
    // Get IDs from disk for current directory only
    std::set<std::string> diskIds;
    auto segIds = fVpkg->segmentationIDs();
    for (const auto& id : segIds) {
        diskIds.insert(id);
    }
    
    // Get the current directory
    std::string currentDir = fVpkg->getSegmentationDirectory();
    
    // Find additions (in disk but not loaded)
    for (const auto& id : diskIds) {
        if (_vol_qsurfs.find(id) == _vol_qsurfs.end()) {
            changes.toAdd.push_back(id);
        }
    }
    
    // Find removals - iterate through loaded surfaces to see if they still exist on disk
    // We need to check all loaded surfaces, not just those in diskIds
    for (const auto& pair : _vol_qsurfs) {
        const std::string& loadedId = pair.first;
        
        // Check if this loaded surface is no longer on disk
        if (diskIds.find(loadedId) == diskIds.end()) {
            // This surface was loaded but is no longer on disk for the current directory
            // We need to check if it belongs to the current directory
            // Since VolumePkg keeps all directories in memory, we need to be careful
            // Only remove if it was supposed to be in the current directory
            
            // Get the segmentation from VolumePkg to check its directory
            try {
                auto seg = fVpkg->segmentation(loadedId);
                // If we can still get it from VolumePkg, it exists in another directory
                // So we shouldn't remove it from our display - it's just not in current dir
            } catch (const std::out_of_range& e) {
                // Can't find it in VolumePkg anymore - it was truly deleted
                changes.toRemove.push_back(loadedId);
            }
        }
    }
    
    return changes;
}

void CWindow::AddSingleSegmentation(const std::string& segId)
{
    if (!fVpkg) {
        return;
    }
    
    std::cout << "Adding segmentation: " << segId << std::endl;
    
    try {
        auto seg = fVpkg->segmentation(segId);
        if (seg->metadata().hasKey("format") && seg->metadata().get<std::string>("format") == "tifxyz") {
            SurfaceMeta *sm = new SurfaceMeta(seg->path());
            sm->surface();
            sm->readOverlapping();
            
            // Add to collections
            _vol_qsurfs[segId] = sm;
            _surf_col->setSurface(segId, sm->surface(), true);
            
            // Add to tree widget
            auto* item = new SurfaceTreeWidgetItem(treeWidgetSurfaces);
            item->setText(SURFACE_ID_COLUMN, QString(segId.c_str()));
            item->setData(SURFACE_ID_COLUMN, Qt::UserRole, QVariant(segId.c_str()));
            double size = sm->meta->value("area_cm2", -1.f);
            item->setText(2, QString::number(size, 'f', 3));
            double cost = sm->meta->value("avg_cost", -1.f);
            item->setText(3, QString::number(cost, 'f', 3));
            item->setText(4, QString::number(sm->overlapping_str.size()));
            UpdateSurfaceTreeIcon(item);
        }
    } catch (const std::exception& e) {
        std::cout << "Failed to add segmentation " << segId << ": " << e.what() << std::endl;
    }
}

void CWindow::RemoveSingleSegmentation(const std::string& segId)
{
    std::cout << "Removing segmentation: " << segId << std::endl;
    
    // Check if this is the currently selected segmentation
    bool wasSelected = (_surfID == segId);
    
    // Remove from surface collection - send signal to notify viewers
    _surf_col->setSurface(segId, nullptr, false);
    
    // If this was the selected segmentation, clear the segmentation surface
    if (wasSelected) {
        _surf_col->setSurface("segmentation", nullptr, false);  // Send signal to clear viewer pointers
        _surf = nullptr;
        _surfID.clear();
        
        // Clear checkboxes
        const QSignalBlocker b1{_chkApproved};
        const QSignalBlocker b2{_chkDefective};
        const QSignalBlocker b3{_chkReviewed};
        const QSignalBlocker b4{_chkRevisit};
        _chkApproved->setCheckState(Qt::Unchecked);
        _chkDefective->setCheckState(Qt::Unchecked);
        _chkReviewed->setCheckState(Qt::Unchecked);
        _chkRevisit->setCheckState(Qt::Unchecked);
        _chkApproved->setEnabled(false);
        _chkDefective->setEnabled(false);
        _chkReviewed->setEnabled(false);
        _chkRevisit->setEnabled(false);
        
        // Reset window title
        for (auto &viewer : _viewers) {
            if (viewer->surfName() == "segmentation") {
                viewer->setWindowTitle(tr("Surface"));
                break;
            }
        }
    }
    
    // Remove from tree widget
    QTreeWidgetItemIterator it(treeWidgetSurfaces);
    while (*it) {
        if ((*it)->data(SURFACE_ID_COLUMN, Qt::UserRole).toString().toStdString() == segId) {
            delete *it;
            break;
        }
        ++it;
    }
    
    // Clean up memory
    if (_vol_qsurfs.count(segId)) {
        delete _vol_qsurfs[segId];
        _vol_qsurfs.erase(segId);
    }
    
    if (_opchains.count(segId)) {
        delete _opchains[segId];
        _opchains.erase(segId);
    }
}

void CWindow::LoadSurfacesIncremental()
{
    std::cout << "Starting incremental surface load..." << std::endl;
    
    if (!fVpkg) {
        return;
    }
    
    // Refresh the VolumePkg's segmentation cache
    fVpkg->refreshSegmentations();
    
    // Detect changes
    auto changes = DetectSurfaceChanges();
    
    std::cout << "Found " << changes.toAdd.size() << " surfaces to add and " 
              << changes.toRemove.size() << " surfaces to remove" << std::endl;
    
    // Apply removals first
    for (const auto& id : changes.toRemove) {
        RemoveSingleSegmentation(id);
    }
    
    // Then apply additions
    for (const auto& id : changes.toAdd) {
        AddSingleSegmentation(id);
    }
    
    // Re-apply filter to update views
    onSegFilterChanged(0);
    
    // Update the volpkg label
    UpdateVolpkgLabel(0);
    
    // Emit signal to notify that surfaces have been updated
    emit sendSurfacesLoaded();
    
    std::cout << "Incremental surface load completed." << std::endl;
}

void CWindow::onGenerateReviewReport()
{
    if (!fVpkg) {
        QMessageBox::warning(this, tr("Error"), tr("No volume package loaded."));
        return;
    }
    
    // Let user choose save location
    QString fileName = QFileDialog::getSaveFileName(this, 
        tr("Save Review Report"), 
        "review_report.csv", 
        tr("CSV Files (*.csv)"));
    
    if (fileName.isEmpty()) {
        return;
    }
    
    // Data structure to aggregate by date and username
    struct UserStats {
        double totalArea = 0.0;
        int surfaceCount = 0;
    };
    std::map<QString, std::map<QString, UserStats>> dailyStats; // date -> username -> stats
    
    int totalReviewedCount = 0;
    double grandTotalArea = 0.0;
    
    // Iterate through all surfaces
    for (const auto& pair : _vol_qsurfs) {
        const std::string& surfaceId = pair.first;
        SurfaceMeta* surfMeta = pair.second;
        
        if (!surfMeta || !surfMeta->surface() || !surfMeta->surface()->meta) {
            continue;
        }
        
        nlohmann::json* meta = surfMeta->surface()->meta;
        
        // Check if surface has reviewed tag
        if (!meta->contains("tags") || !meta->at("tags").contains("reviewed")) {
            continue;
        }
        
        // Get review date
        QString reviewDate = "Unknown";
        if (meta->at("tags").at("reviewed").contains("date")) {
            QString fullDate = QString::fromStdString(meta->at("tags").at("reviewed").at("date").get<std::string>());
            // Extract just the date portion (YYYY-MM-DD) from ISO date string
            reviewDate = fullDate.left(10);
        } else {
            // Fallback to file modification time
            QFileInfo metaFile(QString::fromStdString(surfMeta->path.string()) + "/meta.json");
            if (metaFile.exists()) {
                reviewDate = metaFile.lastModified().toString("yyyy-MM-dd");
            }
        }
        
        // Get username
        QString username = "Unknown";
        if (meta->at("tags").at("reviewed").contains("user")) {
            username = QString::fromStdString(meta->at("tags").at("reviewed").at("user").get<std::string>());
        }
        
        // Get area
        double area = meta->value("area_cm2", 0.0);
        
        // Aggregate data
        dailyStats[reviewDate][username].totalArea += area;
        dailyStats[reviewDate][username].surfaceCount++;
        
        totalReviewedCount++;
        grandTotalArea += area;
    }
    
    // Open file for writing
    QFile file(fileName);
    if (!file.open(QIODevice::WriteOnly | QIODevice::Text)) {
        QMessageBox::warning(this, tr("Error"), tr("Could not open file for writing."));
        return;
    }
    
    QTextStream stream(&file);
    
    // Write header
    stream << "Date,Username,CM² Reviewed,Surface Count\n";
    
    // Write aggregated data sorted by date and username
    for (const auto& dateEntry : dailyStats) {
        const QString& date = dateEntry.first;
        for (const auto& userEntry : dateEntry.second) {
            const QString& username = userEntry.first;
            const UserStats& stats = userEntry.second;
            
            stream << date << ","
                   << username << ","
                   << QString::number(stats.totalArea, 'f', 3) << ","
                   << stats.surfaceCount << "\n";
        }
    }
    
    file.close();
    
    // Show summary message
    QString message = tr("Review report saved successfully.\n\n"
                        "Total reviewed surfaces: %1\n"
                        "Total area reviewed: %2 cm²\n"
                        "Days covered: %3")
                        .arg(totalReviewedCount)
                        .arg(grandTotalArea, 0, 'f', 3)
                        .arg(dailyStats.size());
    
    QMessageBox::information(this, tr("Report Generated"), message);
}

void CWindow::onVoxelizePaths()
{
    // Check if volume is loaded
    if (!fVpkg || !currentVolume) {
        QMessageBox::warning(this, tr("Error"), 
                           tr("Please load a volume package first."));
        return;
    }
    
    // Get output path
    QString outputPath = QFileDialog::getSaveFileName(
        this, 
        tr("Save Voxelized Surfaces"), 
        fVpkgPath + "/voxelized_paths.zarr",
        tr("Zarr Files (*.zarr)")
    );
    
    if (outputPath.isEmpty()) return;
    
    // Create progress dialog (non-modal)
    QProgressDialog* progress = new QProgressDialog(tr("Voxelizing surfaces..."), 
                                                   tr("Cancel"), 0, 100, this);
    progress->setWindowModality(Qt::NonModal);
    progress->setAttribute(Qt::WA_DeleteOnClose);
    
    // Gather surfaces from current paths directory
    std::map<std::string, QuadSurface*> surfacesToVoxelize;
    for (const auto& [id, surfMeta] : _vol_qsurfs) {
        // Only include surfaces from current segmentation directory
        if (surfMeta && surfMeta->surface()) {
            surfacesToVoxelize[id] = surfMeta->surface();
        }
    }
    
    if (surfacesToVoxelize.empty()) {
        QMessageBox::warning(this, tr("Error"), 
                           tr("No surfaces found in current paths directory."));
        return;
    }
    
    // Set up volume info from current volume
    volcart::SurfaceVoxelizer::VolumeInfo volumeInfo;
    volumeInfo.width = currentVolume->sliceWidth();
    volumeInfo.height = currentVolume->sliceHeight();
    volumeInfo.depth = currentVolume->numSlices();
    // Get voxel size from volume metadata if available
    float voxelSize = 1.0f;
    try {
        if (currentVolume->metadata().hasKey("voxelsize")) {
            voxelSize = currentVolume->metadata().get<float>("voxelsize");
        }
    } catch (...) {
        // Default to 1.0 if not found
        voxelSize = 1.0f;
    }
    volumeInfo.voxelSize = voxelSize;
    
    // Set up parameters
    volcart::SurfaceVoxelizer::VoxelizationParams params;
    params.voxelSize = volumeInfo.voxelSize; // Match volume voxel size
    params.samplingDensity = 0.5f; // Sample every 0.5 surface units
    params.fillGaps = true;
    params.chunkSize = 64;
    
    // Set OpenMP thread count based on system
    int numThreads = std::max(1, QThread::idealThreadCount() - 1); // Leave one core free
    omp_set_num_threads(numThreads);
    
    // Run voxelization in separate thread
    QFutureWatcher<void>* watcher = new QFutureWatcher<void>(this);
    connect(watcher, &QFutureWatcher<void>::finished, [progress, watcher]() {
        progress->close();
        watcher->deleteLater();
    });
    
    // Progress tracking  
    std::atomic<bool> cancelled(false);
    connect(progress, &QProgressDialog::canceled, [&cancelled]() {
        cancelled = true;
    });
    
    auto surfaces = surfacesToVoxelize;  // Copy for lambda capture
    auto outputStr = outputPath.toStdString();
    
    QFuture<void> future = QtConcurrent::run([this, outputStr, surfaces, volumeInfo, params, progress, &cancelled]() {
        try {
            volcart::SurfaceVoxelizer::voxelizeSurfaces(
                outputStr,
                surfaces,
                volumeInfo,
                params,
                [progress, &cancelled](int value) {
                    if (!cancelled) {
                        QMetaObject::invokeMethod(progress, [progress, value]() {
                            progress->setValue(value);
                        }, Qt::QueuedConnection);
                    }
                }
            );
        } catch (const std::exception& e) {
            QString errorMsg = QString::fromStdString(e.what());
            QMetaObject::invokeMethod(this, [this, errorMsg]() {
                QMessageBox::critical(this, tr("Error"), 
                    tr("Voxelization failed: %1").arg(errorMsg));
            }, Qt::QueuedConnection);
        }
    });
    
    watcher->setFuture(future);
    progress->show();  // Show progress dialog non-blocking
    
    // When voxelization completes and dialog closes, show success message
    connect(watcher, &QFutureWatcher<void>::finished, [this, outputPath, surfacesToVoxelize, volumeInfo, progress, &cancelled]() {
        if (!progress->wasCanceled() && !cancelled) {
            QMessageBox::information(this, tr("Success"),
                tr("Surfaces voxelized successfully!\n\n"
                   "Output saved to: %1\n"
                   "Surfaces processed: %2\n"
                   "Volume dimensions: %3x%4x%5")
                .arg(outputPath)
                .arg(surfacesToVoxelize.size())
                .arg(volumeInfo.width)
                .arg(volumeInfo.height)
                .arg(volumeInfo.depth));
        }
    });
}

void CWindow::onManualLocationChanged()
{
    // Check if we have a valid volume loaded
    if (!currentVolume) {
        return;
    }
    
    // Get the current text from the line edits
    bool ok[3];
    int x = lblLoc[0]->text().toInt(&ok[0]);
    int y = lblLoc[1]->text().toInt(&ok[1]);
    int z = lblLoc[2]->text().toInt(&ok[2]);
    
    // Validate the input
    if (!ok[0] || !ok[1] || !ok[2]) {
        // Invalid input - restore the previous values
        POI* poi = _surf_col->poi("focus");
        if (poi) {
            lblLoc[0]->setText(QString::number(static_cast<int>(poi->p[0])));
            lblLoc[1]->setText(QString::number(static_cast<int>(poi->p[1])));
            lblLoc[2]->setText(QString::number(static_cast<int>(poi->p[2])));
        }
        return;
    }
    
    // Clamp values to volume bounds
    int w = currentVolume->sliceWidth();
    int h = currentVolume->sliceHeight();
    int d = currentVolume->numSlices();
    
    x = std::max(0, std::min(x, w - 1));
    y = std::max(0, std::min(y, h - 1));
    z = std::max(0, std::min(z, d - 1));
    
    // Update the line edits with clamped values
    lblLoc[0]->setText(QString::number(x));
    lblLoc[1]->setText(QString::number(y));
    lblLoc[2]->setText(QString::number(z));
    
    // Update the focus POI
    POI* poi = _surf_col->poi("focus");
    if (!poi) {
        poi = new POI;
    }
    
    poi->p = cv::Vec3f(x, y, z);
    poi->n = cv::Vec3f(0, 0, 1); // Default normal for XY plane
    
    _surf_col->setPOI("focus", poi);
    
    // Force an update of the filter
    onSegFilterChanged(0);
}

void CWindow::onZoomIn()
{
    // Get the active sub-window
    QMdiSubWindow* activeWindow = mdiArea->activeSubWindow();
    if (!activeWindow) return;
    
    // Get the viewer from the active window
    CVolumeViewer* viewer = qobject_cast<CVolumeViewer*>(activeWindow->widget());
    if (!viewer) return;
    
    // Get the center of the current view as the zoom point
    QPointF center = viewer->fGraphicsView->mapToScene(
        viewer->fGraphicsView->viewport()->rect().center());
    
    // Trigger zoom in (positive steps)
    viewer->onZoom(3, center, Qt::NoModifier);
}

void CWindow::onFocusPOIChanged(std::string name, POI* poi)
{
    if (name == "focus" && poi) {
        lblLoc[0]->setText(QString::number(poi->p[0]));
        lblLoc[1]->setText(QString::number(poi->p[1]));
        lblLoc[2]->setText(QString::number(poi->p[2]));

        // Force an update of the filter
        onSegFilterChanged(0);
    }
}

void CWindow::onPointDoubleClicked(uint64_t pointId)
{
    auto point_opt = _point_collection->getPoint(pointId);
    if (point_opt) {
        POI *poi = _surf_col->poi("focus");
        if (!poi) {
            poi = new POI;
        }
        poi->p = point_opt->p;
        poi->n = cv::Vec3f(0, 0, 1); // Default normal
        _surf_col->setPOI("focus", poi);
    }
}

void CWindow::onZoomOut()
{
    // Get the active sub-window
    QMdiSubWindow* activeWindow = mdiArea->activeSubWindow();
    if (!activeWindow) return;
    
    // Get the viewer from the active window
    CVolumeViewer* viewer = qobject_cast<CVolumeViewer*>(activeWindow->widget());
    if (!viewer) return;
    
    // Get the center of the current view as the zoom point
    QPointF center = viewer->fGraphicsView->mapToScene(
        viewer->fGraphicsView->viewport()->rect().center());
    
    // Trigger zoom out (negative steps)
    viewer->onZoom(-3, center, Qt::NoModifier);
}
<|MERGE_RESOLUTION|>--- conflicted
+++ resolved
@@ -1635,8 +1635,7 @@
                 show = show && contains(*_vol_qsurfs[id], poi->p);
             }
             
-            // Filter by point sets (red and blue points)
-<<<<<<< HEAD
+            // Filter by point sets
            if (cmbPointSetFilter->currentIndex() != -1) {
                bool any_checked = false;
                for (int i = 0; i < cmbPointSetFilter->count(); ++i) {
@@ -1669,29 +1668,6 @@
                    show = show && contains_all;
                }
            }
-=======
-            if (chkFilterPointSets->isChecked()) {
-                bool containsAnyPoint = false;
-
-                for (const auto& point : _red_points) {
-                    if (contains(*_vol_qsurfs[id], point)) {
-                        containsAnyPoint = true;
-                        break;
-                    }
-                }
-
-                if (!containsAnyPoint) {
-                    for (const auto& point : _blue_points) {
-                        if (contains(*_vol_qsurfs[id], point)) {
-                            containsAnyPoint = true;
-                            break;
-                        }
-                    }
-                }
-
-                show = show && containsAnyPoint;
-            }
->>>>>>> 2ae408e9
             
             // Filter by unreviewed
             if (chkFilterUnreviewed->isChecked()) {
