// CWindow.cpp
// Chao Du 2014 Dec
#include "CWindow.hpp"

#include <QKeySequence>
#include <QProgressBar>
#include <QSettings>
#include <opencv2/imgproc.hpp>

#include "CVolumeViewerWithCurve.hpp"
#include "UDataManipulateUtils.hpp"
#include "vc/core/types/Color.hpp"
#include "vc/core/types/Exceptions.hpp"
#include "vc/core/util/Iteration.hpp"
#include "vc/core/util/Logging.hpp"
#include "vc/meshing/OrderedPointSetMesher.hpp"
#include "vc/segmentation/LocalResliceParticleSim.hpp"
#include "vc/segmentation/OpticalFlowSegmentation.hpp"

namespace vc = volcart;
namespace vcs = volcart::segmentation;
using namespace ChaoVis;
using qga = QGuiApplication;

struct PutTextParams {
    int font{cv::FONT_HERSHEY_SIMPLEX};
    double scale{1};
    int thickness{1};
    int baseline{0};
    cv::Size size;
};

auto CalculateOptimalTextParams(
    const std::string& str,
    int width,
    int height,
    int maxIters = 1000,
    double bufferTB = 0.2,
    double bufferLR = 0.15) -> PutTextParams
{

    // results
    PutTextParams p;

    // calculate the width and height minus the buffer
    auto maxW = width - static_cast<int>(std::ceil(2 * bufferLR * width));
    auto maxH = height - static_cast<int>(std::ceil(2 * bufferTB * height));
    auto minDim = std::min(maxW, maxH);
    auto dIdx = (minDim == maxH) ? 0 : 1;

    // calculate optimal thickness
    const auto x = static_cast<double>(minDim);
    auto t = 9.944e-11 * std::pow(x, 3) + -2.35505e-6 * std::pow(x, 2) +
             1.13691e-2 * x + 0.886545;
    p.thickness = std::min(1, std::max(static_cast<int>(t), 50));

    // iteratively find the correct scale
    for (const auto i : vc::range(maxIters)) {
        p.size =
            cv::getTextSize(str, p.font, p.scale, p.thickness, &p.baseline);
        if (p.size.width >= maxW or p.size.height >= maxH) {
            p.scale *= 0.95;
        } else {
            // get the size dim corresponding to our min dim
            auto minSize = (dIdx == 0) ? p.size.height : p.size.width;
            // scale up if we're great than 10% from our target width
            if (minSize < 0.9 * minDim) {
                p.scale *= 1.11;
            } else {
                break;
            }
        }
    }
    return p;
}

// Constructor
CWindow::CWindow()
    : fWindowState(EWindowState::WindowStateIdle)
    , fVpkg(nullptr)
    , fSegmentationId("")
    , fMinSegIndex(VOLPKG_SLICE_MIN_INDEX)
    , fMaxSegIndex(VOLPKG_SLICE_MIN_INDEX)
    , fPathOnSliceIndex(0)
    , fVolumeViewerWidget(nullptr)
    , fPathListWidget(nullptr)
    , fPenTool(nullptr)
    , fSegTool(nullptr)
    , stopPrefetching(false)
    ,  prefetchSliceIndex(-1)
{

    ui.setupUi(this);
    SDL_Init(SDL_INIT_AUDIO);
    fVpkgChanged = false;

    // default parameters for segmentation method
    // REVISIT - refactor me
    fSegParams.fAlpha = 1.0 / 3.0;
    fSegParams.fBeta = 1.0 / 3.0;
    fSegParams.fDelta = 1.0 / 3.0;
    fSegParams.fK1 = 0.5;
    fSegParams.fK2 = 0.5;
    fSegParams.fIncludeMiddle = false;
    fSegParams.fNumIters = 15;
    fSegParams.fPeakDistanceWeight = 50;
    fSegParams.fWindowWidth = 5;
    fSegParams.targetIndex = 5;
<<<<<<< HEAD
    fSegParams.purge_cache = false;
    fSegParams.cache_slices = 1000;
    fSegParams.smoothen_by_brightness = 180;
    fSegParams.outside_threshold = 60;
    fSegParams.optical_flow_pixel_threshold = 80;
    fSegParams.optical_flow_displacement_threshold = 10;
    fSegParams.enable_edge = true;
    fSegParams.edge_jump_distance = 6;
    fSegParams.edge_bounce_distance = 3;
    fSegParams.backwards_smoothnes_interpolation_window = 5;
    fSegParams.backwards_length = 25;
=======
    fSegParams.ofsSmoothBrightnessThreshold = 180;
    fSegParams.ofsOutsideThreshold = 80;
    fSegParams.ofsPixelThreshold = 80;
    fSegParams.ofsDisplacementThreshold = 10;
>>>>>>> 4ea4c2fc

    // create UI widgets
    CreateWidgets();

    // create menu
    CreateActions();
    CreateMenus();
    CreateBackend();

    OpenSlice();
    UpdateView();

    const QSettings settings;
    if (settings.contains("mainWin/geometry")) {
        restoreGeometry(settings.value("mainWin/geometry").toByteArray());
    }
    if (settings.contains("mainWin/state")) {
        restoreState(settings.value("mainWin/state").toByteArray());
    }
}

// Destructor
CWindow::~CWindow(void)
{
    worker_thread_.quit();
    worker_thread_.wait();
    SDL_Quit();
}

// Handle mouse press event
void CWindow::mousePressEvent(QMouseEvent* /*nEvent*/) {}

// Handle key press event
void CWindow::keyPressEvent(QKeyEvent* event)
{
    if (event->key() == Qt::Key_Escape) {
        // REVISIT - should prompt warning before exit
        close();
    } else {
        // REVISIT - dispatch key press event
    }
}

// Create widgets
void CWindow::CreateWidgets(void)
{
    // add volume viewer
    QWidget* aTabSegment = this->findChild<QWidget*>("tabSegment");
    assert(aTabSegment != nullptr);

    fVolumeViewerWidget = new CVolumeViewerWithCurve();

    QVBoxLayout* aWidgetLayout = new QVBoxLayout;
    aWidgetLayout->addWidget(fVolumeViewerWidget);

    aTabSegment->setLayout(aWidgetLayout);

    // pass the reference of the curve to the widget
    fVolumeViewerWidget->SetSplineCurve(fSplineCurve);
    fVolumeViewerWidget->SetIntersectionCurve(fIntersectionCurve);

    connect(
        fVolumeViewerWidget, SIGNAL(SendSignalOnNextClicked()), this,
        SLOT(OnLoadNextSlice()));
    connect(
        fVolumeViewerWidget, SIGNAL(SendSignalOnPrevClicked()), this,
        SLOT(OnLoadPrevSlice()));
    connect(
        fVolumeViewerWidget, SIGNAL(SendSignalOnLoadAnyImage(int)), this,
        SLOT(OnLoadAnySlice(int)));
    connect(
        fVolumeViewerWidget, SIGNAL(SendSignalPathChanged()), this,
        SLOT(OnPathChanged()));

    // new path button
    QPushButton* aBtnNewPath = this->findChild<QPushButton*>("btnNewPath");
    QPushButton* aBtnRemovePath =
        this->findChild<QPushButton*>("btnRemovePath");
    aBtnRemovePath->setEnabled(false);
    connect(aBtnNewPath, SIGNAL(clicked()), this, SLOT(OnNewPathClicked()));

    volSelect = this->findChild<QComboBox*>("volSelect");
    connect(
        volSelect, &QComboBox::currentTextChanged, [this](const QString& text) {
            vc::Volume::Pointer newVolume;
            try {
                newVolume = fVpkg->volume(text.toStdString());
            } catch (const std::out_of_range& e) {
                QMessageBox::warning(this, "Error", "Could not load volume.");
                return;
            }
            currentVolume = newVolume;
            OnLoadAnySlice(0);
            setDefaultWindowWidth(newVolume);
        });

    assignVol = this->findChild<QPushButton*>("assignVol");
    connect(assignVol, &QPushButton::clicked, [this](bool) {
        if (fSegmentation == nullptr || fSegmentation->hasVolumeID()) {
            return;
        }
        fSegmentation->setVolumeID(currentVolume->id());
        UpdateView();
    });

    // pen tool and edit tool
    fPenTool = this->findChild<QPushButton*>("btnPenTool");
    fSegTool = this->findChild<QPushButton*>("btnSegTool");
    connect(fPenTool, SIGNAL(clicked()), this, SLOT(TogglePenTool()));
    connect(fSegTool, SIGNAL(clicked()), this, SLOT(ToggleSegmentationTool()));

    // list of paths
    fPathListWidget = this->findChild<QListWidget*>("lstPaths");
    connect(
        fPathListWidget, SIGNAL(itemClicked(QListWidgetItem*)), this,
        SLOT(OnPathItemClicked(QListWidgetItem*)));

    // segmentation methods
    auto* aSegMethodsComboBox = this->findChild<QComboBox*>("cmbSegMethods");
    aSegMethodsComboBox->addItem(tr("Local Reslice Particle Simulation"));
    aSegMethodsComboBox->addItem(tr("Optical Flow Segmentation"));
    connect(
        aSegMethodsComboBox, SIGNAL(currentIndexChanged(int)), this,
        SLOT(OnChangeSegAlgo(int)));


    // ADD NEW SEGMENTATION ALGORITHM NAMES HERE
    // aSegMethodsComboBox->addItem(tr("My custom algorithm"));

    // Optical Flow Segmentation Parameters
    auto* edtOutsideThreshold = new QSpinBox();
    edtOutsideThreshold->setMinimum(0);
    edtOutsideThreshold->setMaximum(255);
<<<<<<< HEAD
    edtOutsideThreshold->setValue(60);
=======
    edtOutsideThreshold->setValue(80);
>>>>>>> 4ea4c2fc
    auto* edtOpticalFlowPixelThreshold = new QSpinBox();
    edtOpticalFlowPixelThreshold->setMinimum(0);
    edtOpticalFlowPixelThreshold->setMaximum(255);
    edtOpticalFlowPixelThreshold->setValue(80);
    auto* edtOpticalFlowDisplacementThreshold = new QSpinBox();
    edtOpticalFlowDisplacementThreshold->setMinimum(0);
    edtOpticalFlowDisplacementThreshold->setValue(10);
    auto* edtSmoothenPixelThreshold = new QSpinBox();
    edtSmoothenPixelThreshold->setMinimum(0);
    edtSmoothenPixelThreshold->setMaximum(256);
    edtSmoothenPixelThreshold->setValue(180);
<<<<<<< HEAD
    auto* chkEnableEdgeDetection = new QCheckBox("Enable Edge Detection");
    chkEnableEdgeDetection->setChecked(true);
    auto* edtEdgeJumpDistance = new QSpinBox();
    edtEdgeJumpDistance->setMinimum(0);
    edtEdgeJumpDistance->setValue(6);
    auto* edtEdgeBounceDistance = new QSpinBox();
    edtEdgeBounceDistance->setMinimum(0);
    edtEdgeBounceDistance->setValue(3);
    auto* edtBackwardsLength = new QSpinBox();
    edtBackwardsLength->setMinimum(0);
    edtSmoothenPixelThreshold->setMaximum(1000);
    edtBackwardsLength->setValue(25);
    auto* edtBackwardsInterpolationWindow = new QSpinBox();
    edtBackwardsInterpolationWindow->setMinimum(0);
    edtBackwardsInterpolationWindow->setValue(5);
    auto* chkPurgeCache = new QCheckBox("Purge Cache");
    chkPurgeCache->setChecked(false);
    auto* edtCacheSize = new QSpinBox();
    edtCacheSize->setMinimum(-1);
    edtCacheSize->setMaximum(20000);
    edtCacheSize->setValue(1000);

    connect(edtOutsideThreshold, &QSpinBox::valueChanged, [=](int v){fSegParams.outside_threshold = v;});
    connect(edtOpticalFlowPixelThreshold, &QSpinBox::valueChanged, [=](int v){fSegParams.optical_flow_pixel_threshold = v;});
    connect(edtOpticalFlowDisplacementThreshold, &QSpinBox::valueChanged, [=](int v){fSegParams.optical_flow_displacement_threshold = v;});
    connect(edtSmoothenPixelThreshold, &QSpinBox::valueChanged, [=](int v){fSegParams.smoothen_by_brightness = v;});
    connect(chkEnableEdgeDetection, &QCheckBox::toggled, [=](bool checked){fSegParams.enable_edge = checked;});
    connect(edtEdgeJumpDistance, &QSpinBox::valueChanged, [=](int v){fSegParams.edge_jump_distance = v;});
    connect(edtEdgeBounceDistance, &QSpinBox::valueChanged, [=](int v){fSegParams.edge_bounce_distance = v;});
    connect(edtBackwardsLength, &QSpinBox::valueChanged, [=](int v){fSegParams.backwards_length = v;});
    connect(edtBackwardsInterpolationWindow, &QSpinBox::valueChanged, [=](int v){fSegParams.backwards_smoothnes_interpolation_window = v;});
    connect(chkPurgeCache, &QCheckBox::toggled, [=](bool checked){fSegParams.purge_cache = checked;});
    connect(edtCacheSize, &QSpinBox::valueChanged, [=](int v){fSegParams.cache_slices = v;});
=======

    connect(edtOutsideThreshold, &QSpinBox::valueChanged, [&](int v) {
        fSegParams.ofsOutsideThreshold = static_cast<std::uint8_t>(v);
    });
    connect(edtOpticalFlowPixelThreshold, &QSpinBox::valueChanged, [&](int v) {
        fSegParams.ofsPixelThreshold = static_cast<std::uint8_t>(v);
    });
    connect(
        edtOpticalFlowDisplacementThreshold, &QSpinBox::valueChanged,
        [&](int v) {
            fSegParams.ofsDisplacementThreshold = static_cast<std::uint32_t>(v);
        });
    connect(edtSmoothenPixelThreshold, &QSpinBox::valueChanged, [&](int v) {
        fSegParams.ofsSmoothBrightnessThreshold = static_cast<std::uint8_t>(v);
    });
>>>>>>> 4ea4c2fc

    auto* opticalFlowParamsContainer = new QWidget();
    auto* opticalFlowParamsLayout = new QVBoxLayout(opticalFlowParamsContainer);

    opticalFlowParamsLayout->addWidget(new QLabel("Optical Flow Displacement Threshold"));
    opticalFlowParamsLayout->addWidget(edtOpticalFlowDisplacementThreshold);
    opticalFlowParamsLayout->addWidget(new QLabel("Optical Flow Dark Pixel Threshold"));
    opticalFlowParamsLayout->addWidget(edtOpticalFlowPixelThreshold);
<<<<<<< HEAD
    opticalFlowParamsLayout->addWidget(new QLabel("Smoothen Curve at Dark Points"));
    opticalFlowParamsLayout->addWidget(edtOutsideThreshold);
    opticalFlowParamsLayout->addWidget(new QLabel("Smoothen Curve at Bright Points"));
    opticalFlowParamsLayout->addWidget(edtSmoothenPixelThreshold);
    opticalFlowParamsLayout->addWidget(new QLabel("Enable Edge Detection"));
    opticalFlowParamsLayout->addWidget(chkEnableEdgeDetection);
    opticalFlowParamsLayout->addWidget(new QLabel("Edge Max Jump Distance"));
    opticalFlowParamsLayout->addWidget(edtEdgeJumpDistance);
    opticalFlowParamsLayout->addWidget(new QLabel("Edge Bounce Distance"));
    opticalFlowParamsLayout->addWidget(edtEdgeBounceDistance);
    opticalFlowParamsLayout->addWidget(new QLabel("Backwards Length"));
    opticalFlowParamsLayout->addWidget(edtBackwardsLength);
    opticalFlowParamsLayout->addWidget(new QLabel("Backwards Interpolation Window"));
    opticalFlowParamsLayout->addWidget(edtBackwardsInterpolationWindow);
    opticalFlowParamsLayout->addWidget(chkPurgeCache);
    opticalFlowParamsLayout->addWidget(new QLabel("Maximum Cache Size"));
    opticalFlowParamsLayout->addWidget(edtCacheSize);
=======
    opticalFlowParamsLayout->addWidget(
        new QLabel("Smooth Curve at Dark Points"));
    opticalFlowParamsLayout->addWidget(edtOutsideThreshold);
    opticalFlowParamsLayout->addWidget(
        new QLabel("Smooth Curve at Bright Points"));
    opticalFlowParamsLayout->addWidget(edtSmoothenPixelThreshold);
>>>>>>> 4ea4c2fc

    this->ui.segParamsStack->addWidget(opticalFlowParamsContainer);

    // LRPS segmentation parameters
<<<<<<< HEAD
    // all of these are contained in the this->ui.lrpsParams
=======
    // all of these are contained in this->ui.lrpsParams
>>>>>>> 4ea4c2fc
    fEdtAlpha = this->findChild<QLineEdit*>("edtAlphaVal");
    fEdtBeta = this->findChild<QLineEdit*>("edtBetaVal");
    fEdtDelta = this->findChild<QLineEdit*>("edtDeltaVal");
    fEdtK1 = this->findChild<QLineEdit*>("edtK1Val");
    fEdtK2 = this->findChild<QLineEdit*>("edtK2Val");
    fEdtDistanceWeight = this->findChild<QLineEdit*>("edtDistanceWeightVal");
    fEdtWindowWidth = this->findChild<QSpinBox*>("edtWindowWidthVal");
    fEdtWindowWidth->setMinimum(3);
    fEdtWindowWidth->setValue(5);
    fOptIncludeMiddle = this->findChild<QCheckBox*>("includeMiddleOpt");
    connect(
        fEdtAlpha, SIGNAL(editingFinished()), this,
        SLOT(OnEdtAlphaValChange()));
    connect(
        fEdtBeta, SIGNAL(editingFinished()), this, SLOT(OnEdtBetaValChange()));
    connect(
        fEdtDelta, SIGNAL(editingFinished()), this,
        SLOT(OnEdtDeltaValChange()));
    connect(fEdtK1, SIGNAL(editingFinished()), this, SLOT(OnEdtK1ValChange()));
    connect(fEdtK2, SIGNAL(editingFinished()), this, SLOT(OnEdtK2ValChange()));
    connect(
        fEdtDistanceWeight, SIGNAL(editingFinished()), this,
        SLOT(OnEdtDistanceWeightChange()));
    connect(
        fEdtWindowWidth, &QSpinBox::valueChanged, this,
        &CWindow::OnEdtWindowWidthChange);
    connect(
        fOptIncludeMiddle, SIGNAL(clicked(bool)), this,
        SLOT(OnOptIncludeMiddleClicked(bool)));

    fEdtStartIndex = this->findChild<QLineEdit*>("edtStartingSliceVal");
    fEdtEndIndex = this->findChild<QLineEdit*>("edtEndingSliceVal");
    connect(
        fEdtStartIndex, SIGNAL(textEdited(QString)), this,
        SLOT(OnEdtStartingSliceValChange(QString)));
    connect(
        fEdtEndIndex, SIGNAL(editingFinished()), this,
        SLOT(OnEdtEndingSliceValChange()));
    

    // INSERT OTHER SEGMENTATION PARAMETER WIDGETS HERE
    // this->ui.segParamsStack->addWidget(new QLabel("Parameter widgets here"));
<<<<<<< HEAD
=======

    // INSERT OTHER SEGMENTATION PARAMETER WIDGETS HERE
    // this->ui.segParamsStack->addWidget(new QLabel("Parameter widgets here"));
>>>>>>> 4ea4c2fc

    // start segmentation button
    QPushButton* aBtnStartSeg = this->findChild<QPushButton*>("btnStartSeg");
    connect(
        aBtnStartSeg, SIGNAL(clicked()), this, SLOT(OnBtnStartSegClicked()));

    // Impact Range slider
    QSlider* fEdtImpactRng = this->findChild<QSlider*>("sldImpactRange");
    connect(
        fEdtImpactRng, SIGNAL(valueChanged(int)), this,
        SLOT(OnEdtImpactRange(int)));
    fLabImpactRange = this->findChild<QLabel*>("labImpactRange");
    fLabImpactRange->setText(QString::number(fEdtImpactRng->value()));

    // Set up the status bar
    statusBar = this->findChild<QStatusBar*>("statusBar");

    // setup shortcuts
    slicePrev = new QShortcut(QKeySequence(tr("Left")), this);
    sliceNext = new QShortcut(QKeySequence(tr("Right")), this);
    sliceZoomIn = new QShortcut(QKeySequence::ZoomIn, this);
    sliceZoomOut = new QShortcut(QKeySequence::ZoomOut, this);
    impactDwn = new QShortcut(QKeySequence(tr("[")), this);
    impactUp = new QShortcut(QKeySequence(tr("]")), this);

    connect(
        slicePrev, &QShortcut::activated, fVolumeViewerWidget,
        &CVolumeViewerWithCurve::OnPrevClicked);
    connect(
        sliceNext, &QShortcut::activated, fVolumeViewerWidget,
        &CVolumeViewerWithCurve::OnNextClicked);
    connect(
        sliceZoomIn, &QShortcut::activated, fVolumeViewerWidget,
        &CVolumeViewerWithCurve::OnZoomInClicked);
    connect(
        sliceZoomOut, &QShortcut::activated, fVolumeViewerWidget,
        &CVolumeViewerWithCurve::OnZoomOutClicked);
    connect(impactUp, &QShortcut::activated, [this]() {
        if (ui.sldImpactRange->isEnabled()) {
            ui.sldImpactRange->triggerAction(
                QSlider::SliderAction::SliderSingleStepAdd);
        }
    });
    connect(impactDwn, &QShortcut::activated, [this]() {
        if (ui.sldImpactRange->isEnabled()) {
            ui.sldImpactRange->triggerAction(
                QSlider::SliderAction::SliderSingleStepSub);
        }
    });
}

// Create menus
void CWindow::CreateMenus(void)
{
    fFileMenu = new QMenu(tr("&File"), this);
    fFileMenu->addAction(fOpenVolAct);
    fFileMenu->addAction(fSavePointCloudAct);
    fFileMenu->addSeparator();
    fFileMenu->addAction(fExitAct);

    fHelpMenu = new QMenu(tr("&Help"), this);
    fHelpMenu->addAction(fAboutAct);

    menuBar()->addMenu(fFileMenu);
    menuBar()->addMenu(fHelpMenu);
}

// Create actions
void CWindow::CreateActions(void)
{
    fOpenVolAct = new QAction(tr("&Open volpkg..."), this);
    connect(fOpenVolAct, SIGNAL(triggered()), this, SLOT(Open()));
    fOpenVolAct->setShortcut(QKeySequence::Open);

    fExitAct = new QAction(tr("E&xit..."), this);
    connect(fExitAct, SIGNAL(triggered()), this, SLOT(Close()));

    fAboutAct = new QAction(tr("&About..."), this);
    connect(fAboutAct, SIGNAL(triggered()), this, SLOT(About()));

    fSavePointCloudAct = new QAction(tr("&Save volpkg..."), this);
    connect(
        fSavePointCloudAct, SIGNAL(triggered()), this, SLOT(SavePointCloud()));
    fSavePointCloudAct->setShortcut(QKeySequence::Save);
}

void CWindow::CreateBackend()
{
    // Setup backend runner
    auto* worker = new VolPkgBackend();
    worker->moveToThread(&worker_thread_);
    connect(&worker_thread_, &QThread::finished, worker, &QObject::deleteLater);
    connect(
        this, &CWindow::submitSegmentation, worker,
        &VolPkgBackend::startSegmentation);
    connect(
        worker, &VolPkgBackend::segmentationFinished, this,
        &CWindow::onSegmentationFinished);
    connect(
        worker, &VolPkgBackend::segmentationFailed, this,
        &CWindow::onSegmentationFailed);
    connect(worker, &VolPkgBackend::progressUpdated, [=](size_t p) {
        progress_ = p;
    });
    worker_thread_.start();

    // Setup progress dialog
    auto layout = new QVBoxLayout();
    worker_progress_.setLayout(layout);
    progressLabel_ = new QLabel("Segmentation in progress. Please wait...");
    layout->addWidget(progressLabel_);
    progressBar_ = new QProgressBar();
    layout->addWidget(progressBar_);
    progressBar_->setMinimum(0);
    connect(worker, &VolPkgBackend::segmentationStarted, [=](size_t its) {
        progressBar_->setMaximum(its);
    });

    // Update the GUI intermittently
    worker_progress_updater_.setInterval(1000);
    connect(&worker_progress_updater_, &QTimer::timeout, [=]() {
        if (progressLabel_->text() ==
            "Segmentation in progress. Please wait...") {
            progressLabel_->setText("Segmentation in progress. Please wait");
        } else {
            progressLabel_->setText(progressLabel_->text().append('.'));
        }
        progressBar_->setValue(progress_);
    });
}

// Asks User to Save Data Prior to VC.app Exit
void CWindow::closeEvent(QCloseEvent* closing)
{
    if (SaveDialog() == SaveResponse::Continue) {
        closing->accept();
    } else {
        closing->ignore();
    }
    QSettings settings;
    settings.setValue("mainWin/geometry", saveGeometry());
    settings.setValue("mainWin/state", saveState());
}

void CWindow::setWidgetsEnabled(bool state)
{
    this->findChild<QGroupBox*>("grpVolManager")->setEnabled(state);
    this->findChild<QGroupBox*>("grpSeg")->setEnabled(state);
    this->findChild<QPushButton*>("btnSegTool")->setEnabled(state);
    this->findChild<QPushButton*>("btnPenTool")->setEnabled(state);
    this->findChild<QGroupBox*>("groupBox_4")->setEnabled(state);
    fVolumeViewerWidget->setButtonsEnabled(state);
}

bool CWindow::InitializeVolumePkg(const std::string& nVpkgPath)
{
    fVpkg = nullptr;

    try {
        fVpkg = vc::VolumePkg::New(nVpkgPath);
    } catch (const std::exception& e) {
        vc::Logger()->error("Failed to initialize volpkg: {}", e.what());
    }

    fVpkgChanged = false;

    if (fVpkg == nullptr) {
        vc::Logger()->error("Cannot open .volpkg: {}", nVpkgPath);
        QMessageBox::warning(
            this, "Error",
            "Volume package failed to load. Package might be corrupt.");
        return false;
    }
    return true;
}

void CWindow::setDefaultWindowWidth(vc::Volume::Pointer volume)
{
    // Update window width based on selected volume
    auto winWidth = std::ceil(fVpkg->materialThickness() / volume->voxelSize());
    fEdtWindowWidth->setValue(static_cast<int>(winWidth));
}

CWindow::SaveResponse CWindow::SaveDialog(void)
{
    // Return if nothing has changed
    if (not fVpkgChanged) {
        return SaveResponse::Continue;
    }

    const auto response = QMessageBox::question(
        this, "Save changes?",
        tr("Changes will be lost! Save volume package before continuing?\n"),
        QMessageBox::Save | QMessageBox::Discard | QMessageBox::Cancel);
    switch (response) {
        case QMessageBox::Save:
            SavePointCloud();
            return SaveResponse::Continue;
        case QMessageBox::Discard:
            fVpkgChanged = false;
            return SaveResponse::Continue;
        default:
            return SaveResponse::Cancelled;
    }
    return SaveResponse::Cancelled;
}

// Update the widgets
void CWindow::UpdateView(void)
{
    if (fVpkg == nullptr) {
        setWidgetsEnabled(false);  // Disable Widgets for User
        this->findChild<QLabel*>("lblVpkgName")
            ->setText("[ No Volume Package Loaded ]");
        return;
    }

    setWidgetsEnabled(true);  // Enable Widgets for User

    // show volume package name
    this->findChild<QLabel*>("lblVpkgName")
        ->setText(QString(fVpkg->name().c_str()));

    // set widget accessibility properly based on the states: is drawing? is
    // editing?
    fEdtAlpha->setText(QString("%1").arg(fSegParams.fAlpha));
    fEdtBeta->setText(QString("%1").arg(fSegParams.fBeta));
    fEdtDelta->setText(QString("%1").arg(fSegParams.fDelta));
    fEdtK1->setText(QString("%1").arg(fSegParams.fK1));
    fEdtK2->setText(QString("%1").arg(fSegParams.fK2));
    fEdtDistanceWeight->setText(
        QString("%1").arg(fSegParams.fPeakDistanceWeight));
    fEdtWindowWidth->setValue(fSegParams.fWindowWidth);
    fEdtStartIndex->setText(QString("%1").arg(fPathOnSliceIndex));

    if (fPathOnSliceIndex + fEndTargetOffset >= currentVolume->numSlices()) {
        fEdtEndIndex->setText(QString::number(currentVolume->numSlices() - 1));
    } 
    else if (fPathOnSliceIndex + fEndTargetOffset < 0) {
        fEdtEndIndex->setText(QString::number(0));
    }    
    else {
        fEdtEndIndex->setText(
            QString::number(fPathOnSliceIndex + fEndTargetOffset));
    }

    fSegTool->setEnabled(fIntersectionCurve.GetPointsNum() > 0);
    fPenTool->setEnabled(!fSegmentationId.empty() && fMasterCloud.empty());

    volSelect->setEnabled(can_change_volume_());
    assignVol->setEnabled(can_change_volume_());

    // REVISIT - these two states should be mutually exclusive, we guarantee
    // this when we toggle the button, BUGGY!
    if (fWindowState == EWindowState::WindowStateIdle) {
        fVolumeViewerWidget->SetViewState(
            CVolumeViewerWithCurve::EViewState::ViewStateIdle);
        this->findChild<QGroupBox*>("grpVolManager")->setEnabled(true);
        this->findChild<QGroupBox*>("grpSeg")->setEnabled(false);
    } else if (fWindowState == EWindowState::WindowStateDrawPath) {
        fVolumeViewerWidget->SetViewState(
            CVolumeViewerWithCurve::EViewState::ViewStateDraw);
        this->findChild<QGroupBox*>("grpVolManager")->setEnabled(false);
        this->findChild<QGroupBox*>("grpSeg")->setEnabled(false);
    } else if (fWindowState == EWindowState::WindowStateSegmentation) {
        fVolumeViewerWidget->SetViewState(
            CVolumeViewerWithCurve::EViewState::ViewStateEdit);
        this->findChild<QGroupBox*>("grpVolManager")->setEnabled(false);
        this->findChild<QGroupBox*>("grpSeg")->setEnabled(true);
    } else {
        // something else
    }

    fEdtStartIndex->setEnabled(false);

    fVolumeViewerWidget->UpdateView();

    update();
}

// Activate a specific segmentation by ID
void CWindow::ChangePathItem(std::string segID)
{
    statusBar->clearMessage();

    // Close the current segmentation
    ResetPointCloud();

    // Activate requested segmentation
    fSegmentationId = segID;
    fSegmentation = fVpkg->segmentation(fSegmentationId);

    // load proper point cloud
    if (fSegmentation->hasPointSet()) {
        fMasterCloud = fSegmentation->getPointSet();
    } else {
        fMasterCloud.reset();
    }

    if (fSegmentation->hasVolumeID()) {
        currentVolume = fVpkg->volume(fSegmentation->getVolumeID());
        volSelect->setCurrentText(
            QString::fromStdString(fSegmentation->getVolumeID()));
    }

    SetUpCurves();

    // Move us to the lowest slice index for the cloud
    fPathOnSliceIndex = fMinSegIndex;
    OpenSlice();
    SetCurrentCurve(fPathOnSliceIndex);

    UpdateView();
}

// Split fMasterCloud into fUpperCloud and fLowerCloud
void CWindow::SplitCloud(void)
{
    // Convert volume z-index to PointSet index
    auto pathIndex = fPathOnSliceIndex - fMinSegIndex;

    // Upper, "immutable" part
    if (fPathOnSliceIndex > fMinSegIndex) {
        fUpperPart = fMasterCloud.copyRows(0, pathIndex);
    } else {
        fUpperPart = vc::OrderedPointSet<cv::Vec3d>(fMasterCloud.width());
    }

    // Lower part, the starting path
    fStartingPath = fMasterCloud.getRow(pathIndex);

    // Remove silly -1 points if they exist
    fStartingPath.erase(
        std::remove_if(
            std::begin(fStartingPath), std::end(fStartingPath),
            [](auto e) { return e[2] == -1; }),
        std::end(fStartingPath));

    // Make sure the sizes match now
    if (fStartingPath.size() != fMasterCloud.width()) {
        QMessageBox::information(
            this, tr("Error"),
            tr("Starting chain length has null points. Try segmenting from an "
               "earlier slice."));
        CleanupSegmentation();
        return;
    }
}

// Do segmentation given the starting point cloud
void CWindow::DoSegmentation(void)
{
    statusBar->clearMessage();

    // Make sure our seg params structure has the current values
    if (not SetUpSegParams()) {
        QMessageBox::information(
            this, tr("Info"), tr("Invalid parameter for segmentation"));
        return;
    }

    // Setup LRPS
    auto segIdx = this->ui.cmbSegMethods->currentIndex();
    Segmenter::Pointer segmenter;
    if (segIdx == 0) {
        auto lrps = vcs::LocalResliceSegmentation::New();
        lrps->setMaterialThickness(fVpkg->materialThickness());
        lrps->setTargetZIndex(fSegParams.targetIndex);
        lrps->setOptimizationIterations(fSegParams.fNumIters);
        lrps->setResliceSize(fSegParams.fWindowWidth);
        lrps->setAlpha(fSegParams.fAlpha);
        lrps->setK1(fSegParams.fK1);
        lrps->setK2(fSegParams.fK2);
        lrps->setBeta(fSegParams.fBeta);
        lrps->setDelta(fSegParams.fDelta);
        lrps->setDistanceWeightFactor(fSegParams.fPeakDistanceWeight);
        lrps->setConsiderPrevious(fSegParams.fIncludeMiddle);
        segmenter = lrps;
    }
<<<<<<< HEAD
    if (segIdx == 1) {
        auto ofsc = vcs::OpticalFlowSegmentationClass::New();
        ofsc->setMaterialThickness(fVpkg->materialThickness());
        ofsc->setTargetZIndex(fSegParams.targetIndex);
        ofsc->setOptimizationIterations(fSegParams.fNumIters);
        ofsc->setOutsideThreshold(fSegParams.outside_threshold);
        ofsc->setOFThreshold(fSegParams.optical_flow_pixel_threshold);
        ofsc->setOFDispThreshold(fSegParams.optical_flow_displacement_threshold);
        ofsc->setLineSmoothenByBrightness(fSegParams.smoothen_by_brightness);
        ofsc->setEdgeJumpDistance(fSegParams.edge_jump_distance);
        ofsc->setEdgeBounceDistance(fSegParams.edge_bounce_distance);
        ofsc->setEnableEdge(fSegParams.enable_edge);
        ofsc->setPurgeCache(fSegParams.purge_cache);
        ofsc->setCacheSlices(fSegParams.cache_slices);
        ofsc->setOrderedPointSet(fMasterCloud);
        ofsc->setBackwardsInterpolationWindow(fSegParams.backwards_smoothnes_interpolation_window);
        ofsc->setBackwardsLength(fSegParams.backwards_length);
        segmenter = ofsc;
=======
    // Setup OFSC
    else if (segIdx == 1) {
        auto ofs = vcs::OpticalFlowSegmentation::New();
        ofs->setMaterialThickness(fVpkg->materialThickness());
        ofs->setTargetZIndex(fSegParams.targetIndex);
        ofs->setOutsideThreshold(fSegParams.ofsOutsideThreshold);
        ofs->setOFThreshold(fSegParams.ofsPixelThreshold);
        ofs->setOFDispThreshold(fSegParams.ofsDisplacementThreshold);
        ofs->setSmoothBrightnessThreshold(
            fSegParams.ofsSmoothBrightnessThreshold);
        segmenter = ofs;
>>>>>>> 4ea4c2fc
    }
    // ADD OTHER SEGMENTER SETUP HERE. MATCH THE IDX TO THE IDX IN THE
    // DROPDOWN LIST

    // set common parameters
    segmenter->setChain(fStartingPath);
    segmenter->setVolume(currentVolume);

    // setup
    submitSegmentation(segmenter);
    setWidgetsEnabled(false);
    worker_progress_.show();
    worker_progress_updater_.start();
}

void CWindow::audio_callback(void *user_data, Uint8 *raw_buffer, int bytes) {
        Sint16 *buffer = reinterpret_cast<Sint16*>(raw_buffer);
        int length = bytes / 2; // 2 bytes per sample for AUDIO_S16SYS
        int &sample_nr = *reinterpret_cast<int*>(user_data);

        for(int i = 0; i < length; i++, sample_nr++)
        {
            double time = static_cast<double>(sample_nr) / FREQUENCY;
            // This will give us a sine wave at 440 Hz
            buffer[i] = static_cast<Sint16>(AMPLITUDE * std::sin(2.0f * 3.14159f * 440.0f * time));
        }
    }

void CWindow::playPing() {
    SDL_AudioSpec desiredSpec;

    desiredSpec.freq = FREQUENCY;
    desiredSpec.format = AUDIO_S16SYS;
    desiredSpec.channels = 0;
    desiredSpec.samples = 2048;
    desiredSpec.callback = audio_callback;

    int sample_nr = 0;

    desiredSpec.userdata = &sample_nr;

    SDL_AudioSpec obtainedSpec;

    // you might want to look for errors here
    SDL_OpenAudio(&desiredSpec, &obtainedSpec);

    // start play audio
    SDL_PauseAudio(0);

    // play for 1000 milliseconds (1.0 second)
    SDL_Delay(1000);

    // Stop audio playback
    SDL_PauseAudio(1);

    SDL_CloseAudio();
}

void CWindow::onSegmentationFinished(Segmenter::PointSet ps)
{
    setWidgetsEnabled(true);
    worker_progress_updater_.stop();
    worker_progress_.close();
    // 3) concatenate the two parts to form the complete point cloud
    // find starting location in fMasterCloud
    int i;
    for (i= 0; i < fMasterCloud.height(); i++) {
        auto masterRowI = fMasterCloud.getRow(i);
        if (ps[0][2] <= masterRowI[fUpperPart.width()-1][2]){
            break;
        }
    }

    // remove the duplicated point and ps in their stead. if i at the end, no duplicated point, just append
    fUpperPart = fMasterCloud.copyRows(0, i);
    fUpperPart.append(ps);

    // check if remaining rows already exist in fMasterCloud behind ps
    for(; i < fMasterCloud.height(); i++) {
        auto masterRowI = fMasterCloud.getRow(i);
        if (ps[ps.size() - 1][2] < masterRowI[fUpperPart.width()-1][2]) {
            break;
        }
    }
    // add the remaining rows
    if (i < fMasterCloud.height()) {
        fUpperPart.append(fMasterCloud.copyRows(i, fMasterCloud.height()));
    }

    fMasterCloud = fUpperPart;

    statusBar->showMessage(tr("Segmentation complete"));
    fVpkgChanged = true;

    // set display to target layer
    fPathOnSliceIndex = fSegParams.targetIndex;
    CleanupSegmentation();
    UpdateView();
    playPing();
}

void CWindow::onSegmentationFailed(std::string s)
{
    vc::Logger()->error("Segmentation failed: {}", s);
    statusBar->showMessage(tr("Segmentation failed"));
    QMessageBox::critical(
        this, tr("VC"), QString::fromStdString("Segmentation failed:\n\n" + s));

    setWidgetsEnabled(true);
    worker_progress_updater_.stop();
    worker_progress_.close();
    CleanupSegmentation();
    UpdateView();
}

void CWindow::CleanupSegmentation(void)
{
    fSegTool->setChecked(false);
    fWindowState = EWindowState::WindowStateIdle;
    SetUpCurves();
    OpenSlice();
    SetCurrentCurve(fPathOnSliceIndex);
}

// Set up the parameters for doing segmentation
bool CWindow::SetUpSegParams(void)
{
    bool aIsOk;

    double alpha = fEdtAlpha->text().toDouble(&aIsOk);
    if (aIsOk) {
        fSegParams.fAlpha = alpha;
    } else {
        return false;
    }

    double beta = fEdtBeta->text().toDouble(&aIsOk);
    if (aIsOk) {
        fSegParams.fBeta = beta;
    } else {
        return false;
    }

    double delta = fEdtDelta->text().toDouble(&aIsOk);
    if (aIsOk) {
        fSegParams.fDelta = delta;
    } else {
        return false;
    }

    double k1 = fEdtK1->text().toDouble(&aIsOk);
    if (aIsOk) {
        fSegParams.fK1 = k1;
    } else {
        return false;
    }

    double k2 = fEdtK2->text().toDouble(&aIsOk);
    if (aIsOk) {
        fSegParams.fK2 = k2;
    } else {
        return false;
    }

    int aNewVal = fEdtDistanceWeight->text().toInt(&aIsOk);
    if (aIsOk) {
        fSegParams.fPeakDistanceWeight = aNewVal;
    } else {
        return false;
    }

    fSegParams.fWindowWidth = fEdtWindowWidth->value();

    fSegParams.fIncludeMiddle = fOptIncludeMiddle->isChecked();

    // ending slice index
    aNewVal = fEdtEndIndex->text().toInt(&aIsOk);
    if (aIsOk &&
        aNewVal < currentVolume->numSlices()) {
        fSegParams.targetIndex = aNewVal;
    } else {
        return false;
    }

    return true;
}

// Get the curves for all the slices
void CWindow::SetUpCurves(void)
{
    if (fVpkg == nullptr || fMasterCloud.empty()) {
        statusBar->showMessage(tr("Selected point cloud is empty"));
        vc::Logger()->warn("Segmentation point cloud is empty");
        return;
    }
    fIntersections.clear();
    int minIndex, maxIndex;
    if (fMasterCloud.empty()) {
        minIndex = maxIndex = fPathOnSliceIndex;
    } else {
        minIndex = static_cast<int>(floor(fMasterCloud[0][2]));
        maxIndex = static_cast<int>(floor(fMasterCloud.max()[2]));
    }

    fMinSegIndex = minIndex;
    fMaxSegIndex = maxIndex;

    // assign rows of particles to the curves
    for (size_t i = 0; i < fMasterCloud.height(); ++i) {
        CXCurve aCurve;
        for (size_t j = 0; j < fMasterCloud.width(); ++j) {
            int pointIndex = j + (i * fMasterCloud.width());
            aCurve.SetSliceIndex(
                static_cast<int>(floor(fMasterCloud[pointIndex][2])));
            aCurve.InsertPoint(Vec2<double>(
                fMasterCloud[pointIndex][0], fMasterCloud[pointIndex][1]));
        }
        fIntersections.push_back(aCurve);
    }
}

// Set the current curve
void CWindow::SetCurrentCurve(int nCurrentSliceIndex)
{
    int curveIndex = nCurrentSliceIndex - fMinSegIndex;
    if (curveIndex >= 0 &&
        curveIndex < static_cast<int>(fIntersections.size()) &&
        fIntersections.size() != 0) {
        fIntersectionCurve = fIntersections[curveIndex];
    } else {
        CXCurve emptyCurve;
        fIntersectionCurve = emptyCurve;
    }
}

void CWindow::prefetchSlices(void) {
  while (true) {
    std::unique_lock<std::mutex> lk(cv_m);
    cv.wait(lk, [this]{return prefetchSliceIndex != -1;});

    if (stopPrefetching.load()) {
      break;
    }

    int prefetchWindow = 100;
    int currentSliceIndex = prefetchSliceIndex.load();
    int start = std::max(0, currentSliceIndex - prefetchWindow);
    int end = std::min(currentVolume->numSlices(), currentSliceIndex + prefetchWindow);

    int n = 5;  // Number Fetching Threads
    // fetching from index outwards
    for (int offset = 0; offset <= prefetchWindow; offset = offset + n) {
        std::vector<std::thread> threads;

        for (int i = 0; i <= n; i++) {
            // Fetch the slice data on the right side
            // Fetch the slice data on the right side
            if (currentSliceIndex + offset + i <= end) {
                threads.emplace_back(&volcart::Volume::getSliceData, currentVolume, currentSliceIndex + offset + i);
            }
            // Fetch the slice data on the left side
            if (currentSliceIndex - offset - i >= start) {
                threads.emplace_back(&volcart::Volume::getSliceData, currentVolume, currentSliceIndex - offset - i);
            }
        }

        for (auto& t : threads) {
            t.join();
        }

        // Check if prefetching was stopped or slice index changed
        if (stopPrefetching.load() || prefetchSliceIndex.load() != currentSliceIndex) {
            break;
        }
    }

    prefetchSliceIndex = -1;
  }
}

// Function to start prefetching around a certain slice
void CWindow::startPrefetching(int index) {
  prefetchSliceIndex = index;
  cv.notify_one();
}

// Open slice
void CWindow::OpenSlice(void)
{
    cv::Mat aImgMat;
    if (fVpkg != nullptr) {
        // Stop prefetching
        prefetchSliceIndex = -1;
        cv.notify_one();

        aImgMat = currentVolume->getSliceDataCopy(fPathOnSliceIndex);
        aImgMat.convertTo(aImgMat, CV_8UC1, 1.0 / 256.0);
<<<<<<< HEAD
        //        cvtColor(aImgMat, aImgMat, cv::COLOR_GRAY2BGR);

        // If the prefetching worker is not yet running, start it
        if (!prefetchWorker.joinable()) {
            prefetchWorker = std::thread(&CWindow::prefetchSlices, this);
        }
        // Start prefetching around the current slice
        startPrefetching(fPathOnSliceIndex);
=======
>>>>>>> 4ea4c2fc
    } else {
        aImgMat = cv::Mat::zeros(10, 10, CV_8UC1);
    }

    if (aImgMat.empty()) {
        auto h = currentVolume->sliceHeight();
        auto w = currentVolume->sliceWidth();
        aImgMat = cv::Mat::zeros(h, w, CV_8UC3);
        aImgMat = vc::color::RED;
        const std::string msg{"FILE MISSING"};
        auto params = CalculateOptimalTextParams(msg, w, h);
        auto originX = (w - params.size.width) / 2;
        auto originY = params.size.height + (h - params.size.height) / 2;
        cv::Point origin{originX, originY};
        cv::putText(
            aImgMat, msg, origin, params.font, params.scale, vc::color::WHITE,
            params.thickness, params.baseline);
    }

    auto aImgQImage = Mat2QImage(aImgMat);
    fVolumeViewerWidget->SetImage(aImgQImage);
    fVolumeViewerWidget->SetImageIndex(fPathOnSliceIndex);
}

// Initialize path list
void CWindow::InitPathList(void)
{
    fPathListWidget->clear();
    if (fVpkg != nullptr) {
        // show the existing paths
        for (auto& s : fVpkg->segmentationIDs()) {
            fPathListWidget->addItem(new QListWidgetItem(QString(s.c_str())));
        }
    }
}

// Update the Master cloud with the path we drew
void CWindow::SetPathPointCloud(void)
{
    // calculate the path and save that to aMasterCloud
    std::vector<cv::Vec2f> aSamplePts;
    fSplineCurve.GetSamplePoints(aSamplePts);

    // remove duplicates
    auto numPts = aSamplePts.size();
    auto unique = std::unique(aSamplePts.begin(), aSamplePts.end());
    aSamplePts.erase(unique, aSamplePts.end());
    auto uniquePts = aSamplePts.size();
    vc::Logger()->warn("Removed {} duplicate points", numPts - uniquePts);

    // setup a new master cloud
    fMasterCloud.setWidth(aSamplePts.size());
    std::vector<cv::Vec3d> points;
    for (const auto& pt : aSamplePts) {
        points.emplace_back(pt[0], pt[1], fPathOnSliceIndex);
    }
    fMasterCloud.pushRow(points);

    fMinSegIndex = static_cast<int>(floor(fMasterCloud[0][2]));
    fMaxSegIndex = fMinSegIndex;
}

// Open volume package
void CWindow::OpenVolume()
{
    const QString defaultPathKey("default_path");

    QSettings settings;

    QString aVpkgPath = QString("");
    aVpkgPath = QFileDialog::getExistingDirectory(
        this, tr("Open Directory"), settings.value(defaultPathKey).toString(),
        QFileDialog::ShowDirsOnly | QFileDialog::DontResolveSymlinks);
    // Dialog box cancelled
    if (aVpkgPath.length() == 0) {
        vc::Logger()->info("Open .volpkg canceled");
        return;
    }

    // Checks the Folder Path for .volpkg extension
    auto const extension = aVpkgPath.toStdString().substr(
        aVpkgPath.toStdString().length() - 7, aVpkgPath.toStdString().length());
    if (extension != ".volpkg") {
        QMessageBox::warning(
            this, tr("ERROR"),
            "The selected file is not of the correct type: \".volpkg\"");
        vc::Logger()->error(
            "Selected file is not .volpkg: {}", aVpkgPath.toStdString());
        fVpkg = nullptr;  // Is need for User Experience, clears screen.
        return;
    }

    QDir currentDir;
    settings.setValue(defaultPathKey, currentDir.absoluteFilePath(aVpkgPath));

    // Open volume package
    if (!InitializeVolumePkg(aVpkgPath.toStdString() + "/")) {
        return;
    }

    // Check version number
    if (fVpkg->version() != VOLPKG_SUPPORTED_VERSION) {
        const auto msg = "Volume package is version " +
                         std::to_string(fVpkg->version()) +
                         " but this program requires version " +
                         std::to_string(VOLPKG_SUPPORTED_VERSION) + ".";
        vc::Logger()->error(msg);
        QMessageBox::warning(this, tr("ERROR"), QString(msg.c_str()));
        fVpkg = nullptr;
        return;
    }

    fVpkgPath = aVpkgPath;
    fPathOnSliceIndex = 0;
    currentVolume = fVpkg->volume();
    {
        const QSignalBlocker blocker{volSelect};
        volSelect->clear();
    }
    QStringList volIds;
    for (const auto& id : fVpkg->volumeIDs()) {
        volIds.append(QString::fromStdString(id));
    }
    volSelect->addItems(volIds);
}

void CWindow::CloseVolume(void)
{
    fVpkg = nullptr;
    fSegmentationId = "";
    fSegmentation = nullptr;
    currentVolume = nullptr;
    fWindowState = EWindowState::WindowStateIdle;  // Set Window State to Idle
    fPenTool->setChecked(false);                   // Reset PenTool Button
    fSegTool->setChecked(false);                   // Reset Segmentation Button
    ResetPointCloud();
    OpenSlice();
    InitPathList();
    UpdateView();
}

// Reset point cloud
void CWindow::ResetPointCloud(void)
{
    fMasterCloud.reset();
    fUpperPart.reset();
    fStartingPath.clear();
    fIntersections.clear();
    CXCurve emptyCurve;
    fIntersectionCurve = emptyCurve;
}

// Handle open request
void CWindow::Open(void)
{
    if (SaveDialog() == SaveResponse::Cancelled)
        return;

    CloseVolume();
    OpenVolume();
    OpenSlice();
    InitPathList();
    UpdateView();  // update the panel when volume package is loaded
}

// Close application
void CWindow::Close(void) { close(); }

// Pop up about dialog
void CWindow::About(void)
{
    // REVISIT - FILL ME HERE
    QMessageBox::information(
        this, tr("About Volume Cartographer"),
        tr("Vis Center, University of Kentucky"));
}

// Save point cloud to path directory
void CWindow::SavePointCloud()
{
    if (fMasterCloud.empty()) {
        vc::Logger()->debug("Empty point cloud. Nothing to save.");
        return;
    }

    // Try to save cloud to volpkg
    try {
        fSegmentation->setPointSet(fMasterCloud);
        fSegmentation->setVolumeID(currentVolume->id());
    } catch (std::exception& e) {
        QMessageBox::warning(
            this, "Error", "Failed to write cloud to volume package.");
        return;
    }

    statusBar->showMessage(tr("Volume Package saved."), 5000);
    vc::Logger()->info("Volume Package saved");
    fVpkgChanged = false;
}

// Create new path
void CWindow::OnNewPathClicked(void)
{
    // Save if we need to
    if (SaveDialog() == SaveResponse::Cancelled) {
        return;
    }

    // Make a new segmentation in the volpkg
    auto seg = fVpkg->newSegmentation();
    const auto newSegmentationId = seg->id();

    // add new path to path list
    auto* aNewPath = new QListWidgetItem(QString(newSegmentationId.c_str()));
    fPathListWidget->addItem(aNewPath);

    // Make sure we stay on the current slice
    fMinSegIndex = fPathOnSliceIndex;

    // Activate the new item
    fPathListWidget->setCurrentItem(aNewPath);
    ChangePathItem(newSegmentationId);
}

// Handle path item click event
void CWindow::OnPathItemClicked(QListWidgetItem* nItem)
{
    if (SaveDialog() == SaveResponse::Cancelled) {
        // Update the list to show the previous selection
        QListWidgetItem* previous = fPathListWidget->findItems(
            QString(fSegmentationId.c_str()), Qt::MatchExactly)[0];
        fPathListWidget->setCurrentItem(previous);
        return;
    }

    ChangePathItem(nItem->text().toStdString());
}

// Toggle the status of the pen tool
void CWindow::TogglePenTool(void)
{
    if (fPenTool->isChecked()) {
        fWindowState = EWindowState::WindowStateDrawPath;

        // turn off edit tool
        fSegTool->setChecked(false);
    } else {
        fWindowState = EWindowState::WindowStateIdle;

        if (fSplineCurve.GetNumOfControlPoints() > 1) {
            SetPathPointCloud();  // finished drawing, set up path
            SavePointCloud();
            SetUpCurves();
            OpenSlice();
            SetCurrentCurve(fPathOnSliceIndex);
        }
        fSplineCurve.Clear();
        fVolumeViewerWidget->ResetSplineCurve();
    }

    UpdateView();
}

// Toggle the status of the segmentation tool
void CWindow::ToggleSegmentationTool(void)
{
    if (fSegTool->isChecked()) {
        fWindowState = EWindowState::WindowStateSegmentation;
        fUpperPart.reset();
        fStartingPath.clear();
        SplitCloud();

        // turn off edit tool
        fPenTool->setChecked(false);
    } else {
        CleanupSegmentation();
    }
    UpdateView();
}

void CWindow::OnChangeSegAlgo(int index)
{
    this->ui.segParamsStack->setCurrentIndex(index);
}

// Handle gravity value change
void CWindow::OnEdtAlphaValChange()
{
    bool aIsOk;
    double aNewVal = fEdtAlpha->text().toDouble(&aIsOk);
    if (aIsOk) {
        if (aNewVal <= 0.0) {
            aNewVal = 0.0;
            fEdtAlpha->setText(QString::number(aNewVal));
        } else if (aNewVal > 1.0) {
            aNewVal = 1.0;
            fEdtAlpha->setText(QString::number(aNewVal));
        }
        fSegParams.fAlpha = aNewVal;
    }
}

void CWindow::OnEdtBetaValChange()
{
    bool aIsOk;
    double aNewVal = fEdtBeta->text().toDouble(&aIsOk);
    if (aIsOk) {
        if (aNewVal <= 0.0) {
            aNewVal = 0.0;
            fEdtBeta->setText(QString::number(aNewVal));
        } else if (aNewVal > 1.0) {
            aNewVal = 1.0;
            fEdtBeta->setText(QString::number(aNewVal));
        }
        fSegParams.fBeta = aNewVal;
    }
}

void CWindow::OnEdtDeltaValChange()
{
    bool aIsOk;
    double aNewVal = fEdtDelta->text().toDouble(&aIsOk);
    if (aIsOk) {
        if (aNewVal <= 0.0) {
            aNewVal = 0.0;
            fEdtDelta->setText(QString::number(aNewVal));
        } else if (aNewVal > 1.0) {
            aNewVal = 1.0;
            fEdtDelta->setText(QString::number(aNewVal));
        }
        fSegParams.fDelta = aNewVal;
    }
}

void CWindow::OnEdtK1ValChange()
{
    bool aIsOk;
    double aNewVal = fEdtK1->text().toDouble(&aIsOk);
    if (aIsOk) {
        if (aNewVal <= 0.0) {
            aNewVal = 0.0;
            fEdtK1->setText(QString::number(aNewVal));
        } else if (aNewVal > 1.0) {
            aNewVal = 1.0;
            fEdtK1->setText(QString::number(aNewVal));
        }
        fSegParams.fK1 = aNewVal;
    }
}

void CWindow::OnEdtK2ValChange()
{
    bool aIsOk;
    double aNewVal = fEdtK2->text().toDouble(&aIsOk);
    if (aIsOk) {
        if (aNewVal <= 0.0) {
            aNewVal = 0.0;
            fEdtK2->setText(QString::number(aNewVal));
        } else if (aNewVal > 1.0) {
            aNewVal = 1.0;
            fEdtK2->setText(QString::number(aNewVal));
        }
        fSegParams.fK2 = aNewVal;
    }
}

void CWindow::OnEdtDistanceWeightChange()
{
    bool aIsOk;
    int aNewVal = fEdtDistanceWeight->text().toInt(&aIsOk);
    if (aIsOk) {
        if (aNewVal > 100) {
            aNewVal = 100;
        } else if (aNewVal < 0) {
            aNewVal = 0;
        }
        fEdtDistanceWeight->setText(QString::number(aNewVal));
        fSegParams.fPeakDistanceWeight = aNewVal;
    }
}

void CWindow::OnEdtWindowWidthChange(int newVal)
{
    fSegParams.fWindowWidth = newVal;
}

void CWindow::OnOptIncludeMiddleClicked(bool clicked)
{
    fOptIncludeMiddle->setChecked(clicked);
    fSegParams.fIncludeMiddle = clicked;
}

/*
// Handle sample distance value change
void CWindow::OnEdtSampleDistValChange( QString nText )
{
    // REVISIT - the widget should be disabled and the change ignored for now
    bool aIsOk;
    int aNewVal = nText.toInt( &aIsOk );
    if ( aIsOk ) {
        fSegParams.fThreshold = aNewVal;
    }
}
*/

// Handle starting slice value change
void CWindow::OnEdtStartingSliceValChange(QString /*nText*/)
{
    // REVISIT - FILL ME HERE
    // REVISIT - should be equivalent to "set current slice", the same as
    // navigation through slices
}

// Handle ending slice value change
void CWindow::OnEdtEndingSliceValChange()
{
    // ending slice index
    bool aIsOk = false;
    int aNewVal = fEdtEndIndex->displayText().toInt(&aIsOk);
    if (aIsOk &&
        aNewVal < currentVolume->numSlices()) {
        fEndTargetOffset = aNewVal - fPathOnSliceIndex;
    } else {
        statusBar->showMessage(
            tr("ERROR: Selected slice is out of range of the volume!"), 10000);
        fEdtEndIndex->setText(
            QString::number(fPathOnSliceIndex + fEndTargetOffset));
    }
}

// Handle start segmentation
void CWindow::OnBtnStartSegClicked(void) { DoSegmentation(); }

// Handle start segmentation
void CWindow::OnEdtImpactRange(int nImpactRange)
{
    fVolumeViewerWidget->SetImpactRange(nImpactRange);
    fLabImpactRange->setText(QString::number(nImpactRange));
}

// Handle loading any slice
void CWindow::OnLoadAnySlice(int nSliceIndex)
{
    if (nSliceIndex >= 0 && nSliceIndex < currentVolume->numSlices()) {
        fPathOnSliceIndex = nSliceIndex;
        OpenSlice();
        SetCurrentCurve(fPathOnSliceIndex);
        UpdateView();
    } else
        statusBar->showMessage(
            tr("ERROR: Selected slice is out of range of the volume!"), 10000);
}

// Handle loading the next slice
void CWindow::OnLoadNextSlice(void)
{
    int shift = (qga::keyboardModifiers() == Qt::ShiftModifier) ? 10 : 1;
    if (fPathOnSliceIndex + shift >= currentVolume->numSlices()) {
        shift = currentVolume->numSlices() - fPathOnSliceIndex - 1;
    }

    if (shift != 0) {
        fPathOnSliceIndex += shift;
        OpenSlice();
        SetCurrentCurve(fPathOnSliceIndex);
        UpdateView();
    } else {
        statusBar->showMessage(tr("Already at the end of the volume!"), 10000);
    }
}

// Handle loading the previous slice
void CWindow::OnLoadPrevSlice(void)
{
    int shift = (qga::keyboardModifiers() == Qt::ShiftModifier) ? 10 : 1;
    if (fPathOnSliceIndex - shift < 0) {
        shift = fPathOnSliceIndex;
    }

    if (shift != 0) {
        fPathOnSliceIndex -= shift;
        OpenSlice();
        SetCurrentCurve(fPathOnSliceIndex);
        UpdateView();
    } else {
        statusBar->showMessage(
            tr("Already at the beginning of the volume!"), 10000);
    }
}

// Handle path change event
void CWindow::OnPathChanged(void)
{
    if (fWindowState == EWindowState::WindowStateSegmentation) {
        // update current slice
        fStartingPath.clear();
        cv::Vec3d tempPt;
        for (size_t i = 0; i < fIntersectionCurve.GetPointsNum(); ++i) {
            tempPt[0] = fIntersectionCurve.GetPoint(i)[0];
            tempPt[1] = fIntersectionCurve.GetPoint(i)[1];
            tempPt[2] = fPathOnSliceIndex;
            fStartingPath.push_back(tempPt);
        }
    }
}

bool CWindow::can_change_volume_()
{
    return fVpkg != nullptr && fVpkg->numberOfVolumes() > 1 &&
           (fSegmentation == nullptr || !fSegmentation->hasPointSet() ||
            !fSegmentation->hasVolumeID());
}<|MERGE_RESOLUTION|>--- conflicted
+++ resolved
@@ -106,7 +106,6 @@
     fSegParams.fPeakDistanceWeight = 50;
     fSegParams.fWindowWidth = 5;
     fSegParams.targetIndex = 5;
-<<<<<<< HEAD
     fSegParams.purge_cache = false;
     fSegParams.cache_slices = 1000;
     fSegParams.smoothen_by_brightness = 180;
@@ -118,12 +117,6 @@
     fSegParams.edge_bounce_distance = 3;
     fSegParams.backwards_smoothnes_interpolation_window = 5;
     fSegParams.backwards_length = 25;
-=======
-    fSegParams.ofsSmoothBrightnessThreshold = 180;
-    fSegParams.ofsOutsideThreshold = 80;
-    fSegParams.ofsPixelThreshold = 80;
-    fSegParams.ofsDisplacementThreshold = 10;
->>>>>>> 4ea4c2fc
 
     // create UI widgets
     CreateWidgets();
@@ -257,11 +250,7 @@
     auto* edtOutsideThreshold = new QSpinBox();
     edtOutsideThreshold->setMinimum(0);
     edtOutsideThreshold->setMaximum(255);
-<<<<<<< HEAD
     edtOutsideThreshold->setValue(60);
-=======
-    edtOutsideThreshold->setValue(80);
->>>>>>> 4ea4c2fc
     auto* edtOpticalFlowPixelThreshold = new QSpinBox();
     edtOpticalFlowPixelThreshold->setMinimum(0);
     edtOpticalFlowPixelThreshold->setMaximum(255);
@@ -273,7 +262,6 @@
     edtSmoothenPixelThreshold->setMinimum(0);
     edtSmoothenPixelThreshold->setMaximum(256);
     edtSmoothenPixelThreshold->setValue(180);
-<<<<<<< HEAD
     auto* chkEnableEdgeDetection = new QCheckBox("Enable Edge Detection");
     chkEnableEdgeDetection->setChecked(true);
     auto* edtEdgeJumpDistance = new QSpinBox();
@@ -307,23 +295,6 @@
     connect(edtBackwardsInterpolationWindow, &QSpinBox::valueChanged, [=](int v){fSegParams.backwards_smoothnes_interpolation_window = v;});
     connect(chkPurgeCache, &QCheckBox::toggled, [=](bool checked){fSegParams.purge_cache = checked;});
     connect(edtCacheSize, &QSpinBox::valueChanged, [=](int v){fSegParams.cache_slices = v;});
-=======
-
-    connect(edtOutsideThreshold, &QSpinBox::valueChanged, [&](int v) {
-        fSegParams.ofsOutsideThreshold = static_cast<std::uint8_t>(v);
-    });
-    connect(edtOpticalFlowPixelThreshold, &QSpinBox::valueChanged, [&](int v) {
-        fSegParams.ofsPixelThreshold = static_cast<std::uint8_t>(v);
-    });
-    connect(
-        edtOpticalFlowDisplacementThreshold, &QSpinBox::valueChanged,
-        [&](int v) {
-            fSegParams.ofsDisplacementThreshold = static_cast<std::uint32_t>(v);
-        });
-    connect(edtSmoothenPixelThreshold, &QSpinBox::valueChanged, [&](int v) {
-        fSegParams.ofsSmoothBrightnessThreshold = static_cast<std::uint8_t>(v);
-    });
->>>>>>> 4ea4c2fc
 
     auto* opticalFlowParamsContainer = new QWidget();
     auto* opticalFlowParamsLayout = new QVBoxLayout(opticalFlowParamsContainer);
@@ -332,7 +303,6 @@
     opticalFlowParamsLayout->addWidget(edtOpticalFlowDisplacementThreshold);
     opticalFlowParamsLayout->addWidget(new QLabel("Optical Flow Dark Pixel Threshold"));
     opticalFlowParamsLayout->addWidget(edtOpticalFlowPixelThreshold);
-<<<<<<< HEAD
     opticalFlowParamsLayout->addWidget(new QLabel("Smoothen Curve at Dark Points"));
     opticalFlowParamsLayout->addWidget(edtOutsideThreshold);
     opticalFlowParamsLayout->addWidget(new QLabel("Smoothen Curve at Bright Points"));
@@ -350,23 +320,11 @@
     opticalFlowParamsLayout->addWidget(chkPurgeCache);
     opticalFlowParamsLayout->addWidget(new QLabel("Maximum Cache Size"));
     opticalFlowParamsLayout->addWidget(edtCacheSize);
-=======
-    opticalFlowParamsLayout->addWidget(
-        new QLabel("Smooth Curve at Dark Points"));
-    opticalFlowParamsLayout->addWidget(edtOutsideThreshold);
-    opticalFlowParamsLayout->addWidget(
-        new QLabel("Smooth Curve at Bright Points"));
-    opticalFlowParamsLayout->addWidget(edtSmoothenPixelThreshold);
->>>>>>> 4ea4c2fc
 
     this->ui.segParamsStack->addWidget(opticalFlowParamsContainer);
 
     // LRPS segmentation parameters
-<<<<<<< HEAD
-    // all of these are contained in the this->ui.lrpsParams
-=======
     // all of these are contained in this->ui.lrpsParams
->>>>>>> 4ea4c2fc
     fEdtAlpha = this->findChild<QLineEdit*>("edtAlphaVal");
     fEdtBeta = this->findChild<QLineEdit*>("edtBetaVal");
     fEdtDelta = this->findChild<QLineEdit*>("edtDeltaVal");
@@ -409,12 +367,6 @@
 
     // INSERT OTHER SEGMENTATION PARAMETER WIDGETS HERE
     // this->ui.segParamsStack->addWidget(new QLabel("Parameter widgets here"));
-<<<<<<< HEAD
-=======
-
-    // INSERT OTHER SEGMENTATION PARAMETER WIDGETS HERE
-    // this->ui.segParamsStack->addWidget(new QLabel("Parameter widgets here"));
->>>>>>> 4ea4c2fc
 
     // start segmentation button
     QPushButton* aBtnStartSeg = this->findChild<QPushButton*>("btnStartSeg");
@@ -794,7 +746,6 @@
         lrps->setConsiderPrevious(fSegParams.fIncludeMiddle);
         segmenter = lrps;
     }
-<<<<<<< HEAD
     if (segIdx == 1) {
         auto ofsc = vcs::OpticalFlowSegmentationClass::New();
         ofsc->setMaterialThickness(fVpkg->materialThickness());
@@ -813,19 +764,6 @@
         ofsc->setBackwardsInterpolationWindow(fSegParams.backwards_smoothnes_interpolation_window);
         ofsc->setBackwardsLength(fSegParams.backwards_length);
         segmenter = ofsc;
-=======
-    // Setup OFSC
-    else if (segIdx == 1) {
-        auto ofs = vcs::OpticalFlowSegmentation::New();
-        ofs->setMaterialThickness(fVpkg->materialThickness());
-        ofs->setTargetZIndex(fSegParams.targetIndex);
-        ofs->setOutsideThreshold(fSegParams.ofsOutsideThreshold);
-        ofs->setOFThreshold(fSegParams.ofsPixelThreshold);
-        ofs->setOFDispThreshold(fSegParams.ofsDisplacementThreshold);
-        ofs->setSmoothBrightnessThreshold(
-            fSegParams.ofsSmoothBrightnessThreshold);
-        segmenter = ofs;
->>>>>>> 4ea4c2fc
     }
     // ADD OTHER SEGMENTER SETUP HERE. MATCH THE IDX TO THE IDX IN THE
     // DROPDOWN LIST
@@ -1123,7 +1061,6 @@
 
         aImgMat = currentVolume->getSliceDataCopy(fPathOnSliceIndex);
         aImgMat.convertTo(aImgMat, CV_8UC1, 1.0 / 256.0);
-<<<<<<< HEAD
         //        cvtColor(aImgMat, aImgMat, cv::COLOR_GRAY2BGR);
 
         // If the prefetching worker is not yet running, start it
@@ -1132,8 +1069,6 @@
         }
         // Start prefetching around the current slice
         startPrefetching(fPathOnSliceIndex);
-=======
->>>>>>> 4ea4c2fc
     } else {
         aImgMat = cv::Mat::zeros(10, 10, CV_8UC1);
     }
