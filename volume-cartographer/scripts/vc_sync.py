#!/usr/bin/env python3
"""
AWS S3 Interactive Sync Tool with Conflict Resolution

Automatically ignores:
- Hidden files and directories (starting with .)
- Any directory containing 'layers' in its name (e.g., layers/, layers_fullres/, old_layers/)
- The .s3sync.json configuration file and .s3sync.db database
- Files matching backup patterns (see BACKUP_PATTERNS)
- Directories named 'backups' (unless --sync-backups is specified)

Usage:
    python s3_sync.py init <directory> <s3_bucket> <s3_prefix> [--profile=<aws_profile>]
<<<<<<< HEAD
    python s3_sync.py status <directory> [--verbose] [--sync-backups] [--enable-segment=<segment_id>]
    python s3_sync.py sync <directory> [--dry-run] [--sync-backups] [--upload-only] [--download-only] [--enable-segment=<segment_id>]
    python s3_sync.py update <directory> [--sync-backups] [--enable-segment=<segment_id>]
    python s3_sync.py reset <directory> [--sync-backups] [--enable-segment=<segment_id>]
=======
    python s3_sync.py status <directory> [--verbose] [--sync-backups]
    python s3_sync.py sync <directory> [--dry-run] [--sync-backups]
    python s3_sync.py update <directory> [--sync-backups]
    python s3_sync.py reset <directory> [--sync-backups]
>>>>>>> 3874fa01
"""

import os
import sys
import json
import sqlite3
import argparse
import subprocess
from datetime import datetime, timezone
from pathlib import Path
from enum import Enum
from contextlib import contextmanager


# Backup file patterns - these files are only uploaded, never downloaded or deleted
# Note: This is separate from the backups/ directory filter which is controlled by --sync-backups
BACKUP_PATTERNS = [
    '_backup',
    '.backup',
    '_bak',
    '.bak',
]


class SyncAction(Enum):
    UPLOAD = "upload"
    DOWNLOAD = "download"
    CONFLICT = "conflict"
    SKIP = "skip"
    DELETE_LOCAL = "delete_local"
    DELETE_REMOTE = "delete_remote"


def is_backup_file(filename):
    """Check if a file matches backup patterns"""
    return any(pattern in filename.lower() for pattern in BACKUP_PATTERNS)


<<<<<<< HEAD
def matches_segment_filter(path, segment_id):
    """Check if a path matches the segment filter"""
    if not segment_id:
        return True

    # Normalize path separators
    path_normalized = path.replace('\\', '/')

    # Check for paths/segment_XXX or backups/segment_XXX
    segment_patterns = [
        f'paths/segment_{segment_id}',
        f'backups/segment_{segment_id}',
        f'/paths/segment_{segment_id}',
        f'/backups/segment_{segment_id}',
    ]

    return any(pattern in path_normalized for pattern in segment_patterns)


=======
>>>>>>> 3874fa01
class S3SyncManager:
    def __init__(self, local_dir, s3_bucket=None, s3_prefix=None,
                 aws_profile=None):
        self.local_dir = os.path.abspath(local_dir)
        self.config_file = os.path.join(self.local_dir, '.s3sync.json')
        self.db_file = os.path.join(self.local_dir, '.s3sync.db')

        # Load or create config
        if os.path.exists(self.config_file):
            self._load_config()
        else:
            if not s3_bucket or not s3_prefix:
                raise ValueError("s3_bucket and s3_prefix required for initialization")

            # Create directory if it doesn't exist during init
            os.makedirs(self.local_dir, exist_ok=True)

            self.s3_bucket = s3_bucket
            self.s3_prefix = s3_prefix.rstrip('/')
            self.aws_profile = aws_profile
            self._save_config()

        # Initialize database
        self._init_db()

    def _load_config(self):
        """Load configuration from JSON file"""
        with open(self.config_file, 'r') as f:
            data = json.load(f)

        self.s3_bucket = data['s3_bucket']
        self.s3_prefix = data['s3_prefix']
        self.aws_profile = data.get('aws_profile')

    def _save_config(self):
        """Save configuration to JSON file (just config, not file tracking)"""
        data = {
            'local_dir': self.local_dir,
            's3_bucket': self.s3_bucket,
            's3_prefix': self.s3_prefix,
            'aws_profile': self.aws_profile,
            'last_updated': datetime.now().isoformat()
        }

        with open(self.config_file, 'w') as f:
            json.dump(data, f, indent=2)

    def _init_db(self):
        """Initialize SQLite database for file tracking"""
        conn = sqlite3.connect(self.db_file)
        conn.execute('''
                     CREATE TABLE IF NOT EXISTS files (
                                                          path TEXT PRIMARY KEY,
                                                          local_size INTEGER,
                                                          local_mtime REAL,
                                                          s3_size INTEGER,
                                                          s3_mtime REAL,
                                                          s3_etag TEXT,
                                                          last_updated TIMESTAMP DEFAULT CURRENT_TIMESTAMP
                     )
                     ''')

        # Create index for faster lookups
        conn.execute('CREATE INDEX IF NOT EXISTS idx_path ON files(path)')
        conn.commit()
        conn.close()

    @contextmanager
    def _get_db(self):
        """Context manager for database connections"""
        conn = sqlite3.connect(self.db_file)
        conn.row_factory = sqlite3.Row
        yield conn
        conn.commit()
        conn.close()

    def _run_aws_command(self, cmd):
        """Run AWS CLI command with optional profile and better error handling"""
        if self.aws_profile:
            cmd.extend(['--profile', self.aws_profile])

        try:
            result = subprocess.run(cmd, capture_output=True, text=True, check=True)
            return result
        except subprocess.CalledProcessError as e:
            print(f"\n❌ AWS CLI Error:")
            print(f"Command: {' '.join(cmd)}")
            print(f"Exit code: {e.returncode}")
            if e.stdout:
                print(f"Stdout: {e.stdout}")
            if e.stderr:
                print(f"Stderr: {e.stderr}")
            raise

    def _get_s3_url(self, relative_path=None):
        """Get S3 URL for a file or directory"""
        if relative_path:
            return f"s3://{self.s3_bucket}/{self.s3_prefix}/{relative_path}"
        return f"s3://{self.s3_bucket}/{self.s3_prefix}/"

    def _parse_timestamp(self, timestamp_str):
        """Parse AWS timestamp to Unix timestamp"""
        dt = datetime.fromisoformat(timestamp_str.replace('Z', '+00:00'))
        return dt.timestamp()

    def _cleanup_empty_dirs(self, filepath):
        """Remove empty parent directories after file deletion"""
        dirpath = os.path.dirname(filepath)

        while dirpath and dirpath != self.local_dir:
            try:
                if os.path.isdir(dirpath) and not os.listdir(dirpath):
                    print(f"    Removing empty directory: {os.path.relpath(dirpath, self.local_dir)}")
                    os.rmdir(dirpath)
                    dirpath = os.path.dirname(dirpath)
                else:
                    break
            except OSError:
                break

<<<<<<< HEAD
    def scan_local_files(self, include_backups=False, segment_id=None):
=======
    def scan_local_files(self, include_backups=False):
>>>>>>> 3874fa01
        """Scan local directory for files"""
        print(f"Scanning local directory: {self.local_dir}")
        if segment_id:
            print(f"  Filtering for segment: {segment_id}")
        files = {}

        for root, dirs, filenames in os.walk(self.local_dir):
            # Skip hidden directories, directories containing 'layers', and backups (unless requested)
            dirs[:] = [d for d in dirs if not d.startswith('.') and
                       'layers' not in d.lower() and
                       (include_backups or d != 'backups')]

            for filename in filenames:
                # Skip hidden files, sync config, and database
                if filename.startswith('.') or filename in ['.s3sync.json', '.s3sync.db'] or filename.endswith('.obj'):
                    continue

                filepath = os.path.join(root, filename)
                relative_path = os.path.relpath(filepath, self.local_dir)

                # Skip files in directories containing 'layers'
                path_parts = relative_path.split(os.sep)
                if any('layers' in part.lower() for part in path_parts[:-1]):
                    continue

                # Skip files in backups directories unless explicitly requested
                if not include_backups and 'backups' in path_parts[:-1]:
                    continue

<<<<<<< HEAD
                # Apply segment filter if specified
                if not matches_segment_filter(relative_path, segment_id):
                    continue

=======
>>>>>>> 3874fa01
                stat = os.stat(filepath)
                files[relative_path] = {
                    'path': relative_path,
                    'local_size': stat.st_size,
                    'local_mtime': stat.st_mtime,
                    'is_backup': is_backup_file(filename)
                }

        print(f"Found {len(files)} local files")
        return files

<<<<<<< HEAD
    def scan_s3_files(self, include_backups=False, segment_id=None):
=======
    def scan_s3_files(self, include_backups=False):
>>>>>>> 3874fa01
        """Scan S3 bucket for files with pagination support"""
        print(f"Scanning S3: s3://{self.s3_bucket}/{self.s3_prefix}/")
        if segment_id:
            print(f"  Filtering for segment: {segment_id}")
        files = {}
        continuation_token = None
        page_count = 0

        while True:
            cmd = [
                'aws', 's3api', 'list-objects-v2',
                '--bucket', self.s3_bucket,
                '--prefix', self.s3_prefix
            ]

            if continuation_token:
                cmd.extend(['--continuation-token', continuation_token])

            result = self._run_aws_command(cmd)

            if not result.stdout:
                print("No files found in S3")
                break

            data = json.loads(result.stdout)

            if 'Contents' not in data:
                if page_count == 0:
                    print("No files found in S3")
                break

            prefix_len = len(self.s3_prefix) + 1 if self.s3_prefix else 0

            for obj in data['Contents']:
                # Skip if it's just the prefix itself
                if obj['Key'] == self.s3_prefix + '/':
                    continue

                relative_path = obj['Key'][prefix_len:]

                # Skip hidden files
                filename = os.path.basename(relative_path)
                if filename.startswith('.') or filename.endswith('.obj'):
                    continue

                # Skip files in hidden directories or directories containing 'layers'
                path_parts = relative_path.split('/')
                if any(part.startswith('.') for part in path_parts[:-1]):
                    continue
                if any('layers' in part.lower() for part in path_parts[:-1]):
                    continue

                # Skip backups directories unless explicitly requested
                if not include_backups and 'backups' in path_parts[:-1]:
                    continue

<<<<<<< HEAD
                # Apply segment filter if specified
                if not matches_segment_filter(relative_path, segment_id):
                    continue

=======
>>>>>>> 3874fa01
                files[relative_path] = {
                    'path': relative_path,
                    's3_size': obj['Size'],
                    's3_mtime': self._parse_timestamp(obj['LastModified']),
                    's3_etag': obj.get('ETag', '').strip('"'),
                    'is_backup': is_backup_file(filename)
                }

            page_count += 1

            if not data.get('IsTruncated'):
                break

            continuation_token = data.get('NextContinuationToken')
            if not continuation_token:
                break

            if page_count % 10 == 0:
                print(f"  Scanned {len(files)} files so far...")

        print(f"Found {len(files)} S3 files")
        return files

<<<<<<< HEAD
    def update_files(self, include_backups=False, segment_id=None):
        """Update file tracking with current state"""
        print("\nUpdating file tracking...")

        local_files = self.scan_local_files(include_backups, segment_id)
        s3_files = self.scan_s3_files(include_backups, segment_id)
=======
    def update_files(self, include_backups=False):
        """Update file tracking with current state"""
        print("\nUpdating file tracking...")

        local_files = self.scan_local_files(include_backups)
        s3_files = self.scan_s3_files(include_backups)
>>>>>>> 3874fa01

        with self._get_db() as conn:
            # Get all tracked paths
            cursor = conn.execute('SELECT path FROM files')
            tracked_paths = set(row['path'] for row in cursor)

            # Get all current paths
            current_paths = set(local_files.keys()) | set(s3_files.keys())

            # Update or insert files
            for path in current_paths:
                local_info = local_files.get(path)
                s3_info = s3_files.get(path)

                conn.execute('''
                    INSERT OR REPLACE INTO files 
                    (path, local_size, local_mtime, s3_size, s3_mtime, s3_etag)
                    VALUES (?, ?, ?, ?, ?, ?)
                ''', (
                    path,
                    local_info['local_size'] if local_info else None,
                    local_info['local_mtime'] if local_info else None,
                    s3_info['s3_size'] if s3_info else None,
                    s3_info['s3_mtime'] if s3_info else None,
                    s3_info.get('s3_etag') if s3_info else None
                ))

            # Remove files that no longer exist anywhere
            for path in tracked_paths - current_paths:
                conn.execute('DELETE FROM files WHERE path = ?', (path,))

        print("File tracking updated successfully")

    def analyze_changes(self, local_files, s3_files, upload_only=False, download_only=False):
        """Analyze what needs to be synced and detect conflicts"""
        actions = {}

        with self._get_db() as conn:
            # Get all tracked files
            cursor = conn.execute('SELECT * FROM files')
            tracked_files = {row['path']: dict(row) for row in cursor}

        # Get all paths
        all_paths = set(tracked_files.keys()) | set(local_files.keys()) | set(s3_files.keys())

        for path in all_paths:
            local_info = local_files.get(path)
            s3_info = s3_files.get(path)
            tracked_info = tracked_files.get(path, {})

            # Check if this is a backup file
            is_backup = (local_info and local_info.get('is_backup')) or \
                        (s3_info and s3_info.get('is_backup'))

            # Backup files: only upload, never download or delete
            if is_backup:
                if local_info and not s3_info:
<<<<<<< HEAD
                    if not download_only:
                        actions[path] = (SyncAction.UPLOAD, "Backup file (new)")
=======
                    actions[path] = (SyncAction.UPLOAD, "Backup file (new)")
>>>>>>> 3874fa01
                elif local_info and s3_info:
                    # Check if local backup changed
                    local_changed = (tracked_info.get('local_size') != local_info['local_size'] or
                                     (tracked_info.get('local_mtime') and
                                      abs(tracked_info['local_mtime'] - local_info['local_mtime']) > 1))
<<<<<<< HEAD
                    if local_changed and not download_only:
=======
                    if local_changed:
>>>>>>> 3874fa01
                        actions[path] = (SyncAction.UPLOAD, "Backup file (modified)")
                    else:
                        actions[path] = (SyncAction.SKIP, "Backup file (in sync)")
                elif s3_info and not local_info:
                    # Backup exists on S3 but not locally - skip (never download backups)
                    actions[path] = (SyncAction.SKIP, "Backup file (S3 only, not downloading)")
                continue

            # Regular file logic (non-backup)
            # File only exists locally
            if local_info and not s3_info:
                if tracked_info.get('s3_size') is not None:
                    # File was on S3 but now deleted
                    if not upload_only:
                        actions[path] = (SyncAction.DELETE_LOCAL, "S3 file was deleted")
                    else:
                        actions[path] = (SyncAction.SKIP, "S3 file was deleted (upload-only mode)")
                else:
                    if not download_only:
                        actions[path] = (SyncAction.UPLOAD, "New local file")

            # File only exists on S3
            elif s3_info and not local_info:
                if tracked_info.get('local_size') is not None:
                    # File was local but now deleted
                    if not download_only:
                        actions[path] = (SyncAction.DELETE_REMOTE, "Local file was deleted")
                    else:
                        actions[path] = (SyncAction.SKIP, "Local file was deleted (download-only mode)")
                else:
                    if not upload_only:
                        actions[path] = (SyncAction.DOWNLOAD, "New S3 file")

            # File exists in both places
            elif local_info and s3_info:
                if tracked_info:
                    # We have tracking history
                    local_changed = (tracked_info.get('local_size') != local_info['local_size'] or
                                     (tracked_info.get('local_mtime') and
                                      abs(tracked_info['local_mtime'] - local_info['local_mtime']) > 1))

                    s3_changed = (tracked_info.get('s3_size') != s3_info['s3_size'] or
                                  tracked_info.get('s3_etag') != s3_info['s3_etag'])

                    if local_changed and s3_changed:
                        # Conflict - respect directional flags
                        if upload_only:
                            actions[path] = (SyncAction.UPLOAD, "Both modified (upload-only mode)")
                        elif download_only:
                            actions[path] = (SyncAction.DOWNLOAD, "Both modified (download-only mode)")
                        else:
                            actions[path] = (SyncAction.CONFLICT, "Both local and S3 modified since last sync")
                    elif local_changed:
                        if not download_only:
                            actions[path] = (SyncAction.UPLOAD, "Local file modified")
                    elif s3_changed:
                        if not upload_only:
                            actions[path] = (SyncAction.DOWNLOAD, "S3 file modified")
                    else:
                        actions[path] = (SyncAction.SKIP, "Files are in sync")
                else:
                    # No tracking history
                    if local_info['local_size'] != s3_info['s3_size']:
                        if upload_only:
                            actions[path] = (SyncAction.UPLOAD, "Files differ (upload-only mode)")
                        elif download_only:
                            actions[path] = (SyncAction.DOWNLOAD, "Files differ (download-only mode)")
                        else:
                            actions[path] = (SyncAction.CONFLICT, "Files differ (no sync history)")
                    else:
                        actions[path] = (SyncAction.SKIP, "Files appear to be in sync")

            # File deleted from both
            elif path in tracked_files and not local_info and not s3_info:
                actions[path] = (SyncAction.SKIP, "File deleted from both")

        return actions

    def resolve_conflict(self, path, reason, local_info, s3_info):
        """Interactively resolve a conflict"""
        print(f"\n⚠️  CONFLICT: {path}")
        print(f"Reason: {reason}")

        if local_info and s3_info:
            print(f"  Local:  Size={local_info['local_size']:,} bytes, "
                  f"Modified={datetime.fromtimestamp(local_info['local_mtime'])}")
            print(f"  S3:     Size={s3_info['s3_size']:,} bytes, "
                  f"Modified={datetime.fromtimestamp(s3_info['s3_mtime'])}")

            if "both" in reason.lower():
                print("  ⚠️  Both files have been modified since last sync!")

            while True:
                response = input("\nChoose: [l]ocal → remote, [r]emote → local, [s]kip? ").strip().lower()
                if response == 'l':
                    return SyncAction.UPLOAD
                elif response == 'r':
                    return SyncAction.DOWNLOAD
                elif response == 's':
                    return SyncAction.SKIP
                else:
                    print("Invalid choice. Please enter 'l', 'r', or 's'.")

        return SyncAction.SKIP

    def perform_upload(self, path, local_files):
        """Upload a single file to S3 and update tracking"""
        local_path = os.path.join(self.local_dir, path)
        s3_path = self._get_s3_url(path)

        print(f"  Uploading: {path} → remote")

        cmd = ['aws', 's3', 'cp', local_path, s3_path]
        self._run_aws_command(cmd)

        print(f"  ✓ Uploaded: {path}")

        # Get fresh S3 info
        cmd = ['aws', 's3api', 'head-object', '--bucket', self.s3_bucket,
               '--key', f"{self.s3_prefix}/{path}"]
        result = self._run_aws_command(cmd)

        data = json.loads(result.stdout)
        s3_mtime = self._parse_timestamp(data['LastModified'])
        s3_etag = data.get('ETag', '').strip('"')

        # Update database with actual local file info
        with self._get_db() as conn:
            conn.execute('''
                INSERT OR REPLACE INTO files 
                (path, local_size, local_mtime, s3_size, s3_mtime, s3_etag)
                VALUES (?, ?, ?, ?, ?, ?)
            ''', (
                path,
                local_files[path]['local_size'],
                local_files[path]['local_mtime'],
                local_files[path]['local_size'],
                s3_mtime,
                s3_etag
            ))

        return True

    def perform_download(self, path, s3_files):
        """Download a single file from S3 and update tracking"""
        local_path = os.path.join(self.local_dir, path)
        s3_path = self._get_s3_url(path)

        # Create directory if needed
        os.makedirs(os.path.dirname(local_path), exist_ok=True)

        print(f"  Downloading: remote → {path}")

        cmd = ['aws', 's3', 'cp', s3_path, local_path]
        self._run_aws_command(cmd)

        print(f"  ✓ Downloaded: {path}")

        # Get the actual mtime of the downloaded file
        stat = os.stat(local_path)
        actual_local_mtime = stat.st_mtime
        actual_local_size = stat.st_size

        # Update database with actual file stats
        with self._get_db() as conn:
            conn.execute('''
                INSERT OR REPLACE INTO files 
                (path, local_size, local_mtime, s3_size, s3_mtime, s3_etag)
                VALUES (?, ?, ?, ?, ?, ?)
            ''', (
                path,
                actual_local_size,
                actual_local_mtime,  # Use actual mtime from filesystem
                s3_files[path]['s3_size'],
                s3_files[path]['s3_mtime'],
                s3_files[path].get('s3_etag')
            ))

        return True

    def perform_delete_local(self, path):
        """Delete a local file and update tracking"""
        local_path = os.path.join(self.local_dir, path)

        print(f"  Deleting local: {path}")
        os.remove(local_path)
        print(f"  ✓ Deleted local: {path}")

        # Clean up empty directories
        self._cleanup_empty_dirs(local_path)

        # Remove from database
        with self._get_db() as conn:
            conn.execute('DELETE FROM files WHERE path = ?', (path,))

        return True

    def perform_delete_remote(self, path):
        """Delete a file from S3 and update tracking"""
        s3_path = self._get_s3_url(path)

        print(f"  Deleting from S3: {path}")

        cmd = ['aws', 's3', 'rm', s3_path]
        self._run_aws_command(cmd)

        print(f"  ✓ Deleted from S3: {path}")

        # Remove from database
        with self._get_db() as conn:
            conn.execute('DELETE FROM files WHERE path = ?', (path,))

        return True

    def _print_file_preview(self, files, title, max_files=50):
        """Print preview of files to be processed"""
        if not files:
            return

        print(f"\n{title} ({len(files)} total):")
        for i, (path, reason) in enumerate(sorted(files)[:max_files], 1):
            print(f"  {i}. {path}")
            if reason:
                print(f"     └─ {reason}")

        if len(files) > max_files:
            print(f"  ... and {len(files) - max_files} more files")

<<<<<<< HEAD
    def sync(self, dry_run=False, include_backups=False, upload_only=False, download_only=False, segment_id=None):
        """Perform interactive sync operation"""
        if upload_only and download_only:
            print("Error: Cannot use both --upload-only and --download-only")
            sys.exit(1)

        if not include_backups:
            print("Note: Ignoring backups/ directories (use --sync-backups to include them)")

        if upload_only:
            print("Mode: Upload-only (no downloads or local deletions)")
        elif download_only:
            print("Mode: Download-only (no uploads or remote deletions)")

        if segment_id:
            print(f"Segment filter: {segment_id}")

        print("\nAnalyzing changes...")

        local_files = self.scan_local_files(include_backups, segment_id)
        s3_files = self.scan_s3_files(include_backups, segment_id)
=======
    def sync(self, dry_run=False, include_backups=False):
        """Perform interactive sync operation"""
        if not include_backups:
            print("Note: Ignoring backups/ directories (use --sync-backups to include them)")

        print("\nAnalyzing changes...")

        local_files = self.scan_local_files(include_backups)
        s3_files = self.scan_s3_files(include_backups)
>>>>>>> 3874fa01

        actions = self.analyze_changes(local_files, s3_files, upload_only, download_only)

        # Separate actions by type
        uploads = []
        downloads = []
        deletes_local = []
        deletes_remote = []
        conflicts = []

        for path, (action, reason) in sorted(actions.items()):
            if action == SyncAction.UPLOAD:
                uploads.append((path, reason))
            elif action == SyncAction.DOWNLOAD:
                downloads.append((path, reason))
            elif action == SyncAction.DELETE_LOCAL:
                deletes_local.append((path, reason))
            elif action == SyncAction.DELETE_REMOTE:
                deletes_remote.append((path, reason))
            elif action == SyncAction.CONFLICT:
                conflicts.append((path, reason))

        # Summary
        print(f"\nSync Summary:")
        print(f"  Uploads pending:    {len(uploads)}")
        print(f"  Downloads pending:  {len(downloads)}")
        print(f"  Local deletions:    {len(deletes_local)}")
        print(f"  Remote deletions:   {len(deletes_remote)}")
        print(f"  Conflicts:          {len(conflicts)}")

        if not any([uploads, downloads, deletes_local, deletes_remote, conflicts]):
            print("\n✓ Everything is in sync!")
            return

        # Show preview of files
        self._print_file_preview(uploads, "Files to Upload")
        self._print_file_preview(downloads, "Files to Download")
        self._print_file_preview(deletes_local, "Files to Delete Locally")
        self._print_file_preview(deletes_remote, "Files to Delete from S3")
        self._print_file_preview(conflicts, "Conflicts to Resolve")

        if dry_run:
            print("\n--dry-run mode: No changes will be made")
            return

        # Process conflicts first
        resolved_actions = []
        for path, reason in conflicts:
            local_info = local_files.get(path)
            s3_info = s3_files.get(path)

            action = self.resolve_conflict(path, reason, local_info, s3_info)
            if action != SyncAction.SKIP:
                resolved_actions.append((path, action))

        # Warn about deletions in directional modes
        if upload_only and deletes_remote:
            print(f"\n⚠️  Warning: {len(deletes_remote)} files will be deleted from S3 (upload-only mode)")
            response = input("Are you sure you want to delete these remote files? [y/N]: ").strip().lower()
            if response != 'y':
                print("Skipping remote deletions")
                deletes_remote = []

        if download_only and deletes_local:
            print(f"\n⚠️  Warning: {len(deletes_local)} files will be deleted locally (download-only mode)")
            response = input("Are you sure you want to delete these local files? [y/N]: ").strip().lower()
            if response != 'y':
                print("Skipping local deletions")
                deletes_local = []

        # Confirm before proceeding
        total_operations = (len(uploads) + len(downloads) + len(deletes_local) +
                            len(deletes_remote) + len(resolved_actions))

        print(f"\n{total_operations} operations will be performed.")
        response = input("Continue? [y/N]: ").strip().lower()

        if response != 'y':
            print("Sync cancelled.")
            return

        # Perform operations
        print("\nSyncing...")
        success_count = 0

        # Process uploads
        for path, reason in uploads:
            try:
                self.perform_upload(path, local_files)
                success_count += 1
            except Exception as e:
                print(f"  ❌ Failed to upload {path}: {e}")

        # Process downloads
        for path, reason in downloads:
            try:
                self.perform_download(path, s3_files)
                success_count += 1
            except Exception as e:
                print(f"  ❌ Failed to download {path}: {e}")

        # Process deletions
        for path, reason in deletes_local:
            try:
                self.perform_delete_local(path)
                success_count += 1
            except Exception as e:
                print(f"  ❌ Failed to delete local {path}: {e}")

        for path, reason in deletes_remote:
            try:
                self.perform_delete_remote(path)
                success_count += 1
            except Exception as e:
                print(f"  ❌ Failed to delete remote {path}: {e}")

        # Process resolved conflicts
        for path, action in resolved_actions:
            try:
                if action == SyncAction.UPLOAD:
                    self.perform_upload(path, local_files)
                elif action == SyncAction.DOWNLOAD:
                    self.perform_download(path, s3_files)
                elif action == SyncAction.DELETE_LOCAL:
                    self.perform_delete_local(path)
                elif action == SyncAction.DELETE_REMOTE:
                    self.perform_delete_remote(path)
                success_count += 1
            except Exception as e:
                print(f"  ❌ Failed to process {path}: {e}")

        print(f"\n✓ Sync complete: {success_count}/{total_operations} operations successful")

<<<<<<< HEAD
    def show_status(self, verbose=False, include_backups=False, segment_id=None):
=======
    def show_status(self, verbose=False, include_backups=False):
>>>>>>> 3874fa01
        """Show sync status"""
        print(f"S3 Sync Status")
        print(f"Local directory: {self.local_dir}")
        print(f"S3 location: s3://{self.s3_bucket}/{self.s3_prefix}/")

        if self.aws_profile:
            print(f"AWS Profile: {self.aws_profile}")

        if not include_backups:
            print("Note: Ignoring backups/ directories (use --sync-backups to include them)")

<<<<<<< HEAD
        if segment_id:
            print(f"Segment filter: {segment_id}")

=======
>>>>>>> 3874fa01
        # Get database stats
        with self._get_db() as conn:
            cursor = conn.execute('SELECT COUNT(*) as count FROM files')
            tracked_count = cursor.fetchone()['count']
            print(f"Tracked files: {tracked_count}")

        print("\nAnalyzing changes...")

<<<<<<< HEAD
        local_files = self.scan_local_files(include_backups, segment_id)
        s3_files = self.scan_s3_files(include_backups, segment_id)
=======
        local_files = self.scan_local_files(include_backups)
        s3_files = self.scan_s3_files(include_backups)
>>>>>>> 3874fa01
        actions = self.analyze_changes(local_files, s3_files)

        # Count actions
        action_counts = {}
        for path, (action, reason) in actions.items():
            action_counts[action] = action_counts.get(action, 0) + 1

        print(f"\nSummary:")
        print(f"  Files to upload:     {action_counts.get(SyncAction.UPLOAD, 0)}")
        print(f"  Files to download:   {action_counts.get(SyncAction.DOWNLOAD, 0)}")
        print(f"  Files to delete (S3): {action_counts.get(SyncAction.DELETE_REMOTE, 0)}")
        print(f"  Files to delete (local): {action_counts.get(SyncAction.DELETE_LOCAL, 0)}")
        print(f"  Conflicts:           {action_counts.get(SyncAction.CONFLICT, 0)}")
        print(f"  In sync:             {action_counts.get(SyncAction.SKIP, 0)}")

        if verbose:
            # Show detailed file list
            for action in [SyncAction.UPLOAD, SyncAction.DOWNLOAD, SyncAction.DELETE_REMOTE,
                           SyncAction.DELETE_LOCAL, SyncAction.CONFLICT]:
                files = [(p, r) for p, (a, r) in actions.items() if a == action]
                if files:
                    print(f"\n{action.value.replace('_', ' ').title()} ({len(files)} files):")
                    for path, reason in sorted(files):
                        print(f"  {path}: {reason}")


def main():
    parser = argparse.ArgumentParser(description='AWS S3 interactive sync with conflict resolution')
    subparsers = parser.add_subparsers(dest='command', help='Commands')

    # Init command
    init_parser = subparsers.add_parser('init', help='Initialize sync configuration')
    init_parser.add_argument('directory', help='Local directory to sync')
    init_parser.add_argument('s3_bucket', help='S3 bucket name')
    init_parser.add_argument('s3_prefix', help='S3 prefix (path within bucket)')
    init_parser.add_argument('--profile', help='AWS profile to use')

    # Status command
    status_parser = subparsers.add_parser('status', help='Show sync status')
    status_parser.add_argument('directory', help='Local directory')
    status_parser.add_argument('--verbose', '-v', action='store_true', help='Show detailed file list')
    status_parser.add_argument('--sync-backups', action='store_true', help='Include backups/ directories in sync')
<<<<<<< HEAD
    status_parser.add_argument('--enable-segment', help='Only sync files under segment (e.g., 1234 for segment_1234)')
=======
>>>>>>> 3874fa01

    # Sync command
    sync_parser = subparsers.add_parser('sync', help='Perform interactive sync')
    sync_parser.add_argument('directory', help='Local directory')
    sync_parser.add_argument('--dry-run', action='store_true', help='Show what would be synced without doing it')
    sync_parser.add_argument('--sync-backups', action='store_true', help='Include backups/ directories in sync')
<<<<<<< HEAD
    sync_parser.add_argument('--upload-only', action='store_true', help='Only upload files, do not download')
    sync_parser.add_argument('--download-only', action='store_true', help='Only download files, do not upload')
    sync_parser.add_argument('--enable-segment', help='Only sync files under segment (e.g., 1234 for segment_1234)')
=======
>>>>>>> 3874fa01

    # Update command
    update_parser = subparsers.add_parser('update', help='Update file tracking with current state')
    update_parser.add_argument('directory', help='Local directory')
    update_parser.add_argument('--sync-backups', action='store_true', help='Include backups/ directories in tracking')
<<<<<<< HEAD
    update_parser.add_argument('--enable-segment', help='Only track files under segment (e.g., 1234 for segment_1234)')
=======
>>>>>>> 3874fa01

    # Reset command
    reset_parser = subparsers.add_parser('reset', help='Reset sync tracking (mark all as synced)')
    reset_parser.add_argument('directory', help='Local directory')
    reset_parser.add_argument('--sync-backups', action='store_true', help='Include backups/ directories in reset')
<<<<<<< HEAD
    reset_parser.add_argument('--enable-segment', help='Only reset files under segment (e.g., 1234 for segment_1234)')
=======
>>>>>>> 3874fa01

    args = parser.parse_args()

    if not args.command:
        parser.print_help()
        sys.exit(1)

    if args.command == 'init':
        # Initialize new sync configuration
        manager = S3SyncManager(args.directory, args.s3_bucket, args.s3_prefix, args.profile)
        print(f"Initialized sync configuration in {args.directory}")
        print(f"S3 location: s3://{args.s3_bucket}/{args.s3_prefix}/")

        # Initial sync: download any S3 files that don't exist locally
        print("\nChecking for files to download from S3...")
        local_files = manager.scan_local_files(include_backups=False)  # Don't include backups by default
        s3_files = manager.scan_s3_files(include_backups=False)

        # Find files that exist in S3 but not locally
        files_to_download = []
        for path in s3_files:
            if path not in local_files:
                files_to_download.append(path)

        if files_to_download:
            print(f"\nFound {len(files_to_download)} files in S3 that don't exist locally.")
            print("Note: Excluding backups/ directories. Use --sync-backups if needed.")
            response = input("Download all files? [y/N]: ").strip().lower()

            if response == 'y':
                print(f"\nDownloading {len(files_to_download)} files using aws s3 sync (this is much faster)...")
                print(f"S3 location: s3://{args.s3_bucket}/{args.s3_prefix}/")
                print(f"Local directory: {args.directory}\n")

                # Use aws s3 sync for bulk download - much faster!
                cmd = [
                    'aws', 's3', 'sync',
                    f"s3://{args.s3_bucket}/{args.s3_prefix}/",
                    args.directory,
                    '--exclude', '.*',  # Exclude hidden files
                    '--exclude', '*.obj',  # Exclude .obj files
                ]

                # Add excludes for layers and backups directories
                cmd.extend(['--exclude', '*layers*/*'])
                cmd.extend(['--exclude', '*/backups/*'])

                if args.profile:
                    cmd.extend(['--profile', args.profile])

                # Run without capture_output so we see live progress
                try:
                    subprocess.run(cmd, check=True)
                    print(f"\n✓ Download complete!")
                except subprocess.CalledProcessError as e:
                    print(f"\n❌ Download failed with exit code {e.returncode}")
                    sys.exit(1)
        else:
            print("✓ All S3 files already exist locally")

        # Do initial tracking update after downloads (exclude backups by default)
        manager.update_files(include_backups=False)

        print("\n✓ Initialization complete!")
        print("Use 'status' command to see current sync state")

    else:
        # Check for existing configuration
        config_file = os.path.join(args.directory, '.s3sync.json')

        if not os.path.exists(config_file):
            print(f"Error: No sync configuration found in {args.directory}")
            print("Run 'init' command first to set up sync configuration")
            sys.exit(1)

        manager = S3SyncManager(args.directory)

        if args.command == 'status':
<<<<<<< HEAD
            manager.show_status(
                args.verbose,
                getattr(args, 'sync_backups', False),
                getattr(args, 'enable_segment', None)
            )

        elif args.command == 'sync':
            manager.sync(
                args.dry_run,
                getattr(args, 'sync_backups', False),
                getattr(args, 'upload_only', False),
                getattr(args, 'download_only', False),
                getattr(args, 'enable_segment', None)
            )

        elif args.command == 'update':
            manager.update_files(
                getattr(args, 'sync_backups', False),
                getattr(args, 'enable_segment', None)
            )
=======
            manager.show_status(args.verbose, getattr(args, 'sync_backups', False))

        elif args.command == 'sync':
            manager.sync(args.dry_run, getattr(args, 'sync_backups', False))

        elif args.command == 'update':
            manager.update_files(getattr(args, 'sync_backups', False))
>>>>>>> 3874fa01

        elif args.command == 'reset':
            print("Resetting sync tracking...")
            print("This will mark all current files as synced.")
            if not getattr(args, 'sync_backups', False):
                print("Note: Excluding backups/ directories (use --sync-backups to include them)")
<<<<<<< HEAD
            if getattr(args, 'enable_segment', None):
                print(f"Segment filter: {getattr(args, 'enable_segment', None)}")
            response = input("Continue? [y/N]: ").strip().lower()

            if response == 'y':
                manager.update_files(
                    getattr(args, 'sync_backups', False),
                    getattr(args, 'enable_segment', None)
                )
=======
            response = input("Continue? [y/N]: ").strip().lower()

            if response == 'y':
                manager.update_files(getattr(args, 'sync_backups', False))
>>>>>>> 3874fa01
                print("✓ Sync tracking reset. All files marked as in sync.")
            else:
                print("Reset cancelled.")


if __name__ == "__main__":
    main()<|MERGE_RESOLUTION|>--- conflicted
+++ resolved
@@ -11,17 +11,10 @@
 
 Usage:
     python s3_sync.py init <directory> <s3_bucket> <s3_prefix> [--profile=<aws_profile>]
-<<<<<<< HEAD
     python s3_sync.py status <directory> [--verbose] [--sync-backups] [--enable-segment=<segment_id>]
     python s3_sync.py sync <directory> [--dry-run] [--sync-backups] [--upload-only] [--download-only] [--enable-segment=<segment_id>]
     python s3_sync.py update <directory> [--sync-backups] [--enable-segment=<segment_id>]
     python s3_sync.py reset <directory> [--sync-backups] [--enable-segment=<segment_id>]
-=======
-    python s3_sync.py status <directory> [--verbose] [--sync-backups]
-    python s3_sync.py sync <directory> [--dry-run] [--sync-backups]
-    python s3_sync.py update <directory> [--sync-backups]
-    python s3_sync.py reset <directory> [--sync-backups]
->>>>>>> 3874fa01
 """
 
 import os
@@ -60,7 +53,6 @@
     return any(pattern in filename.lower() for pattern in BACKUP_PATTERNS)
 
 
-<<<<<<< HEAD
 def matches_segment_filter(path, segment_id):
     """Check if a path matches the segment filter"""
     if not segment_id:
@@ -80,8 +72,6 @@
     return any(pattern in path_normalized for pattern in segment_patterns)
 
 
-=======
->>>>>>> 3874fa01
 class S3SyncManager:
     def __init__(self, local_dir, s3_bucket=None, s3_prefix=None,
                  aws_profile=None):
@@ -172,7 +162,7 @@
             print(f"Exit code: {e.returncode}")
             if e.stdout:
                 print(f"Stdout: {e.stdout}")
-            if e.stderr:
+            if e.stderr:a
                 print(f"Stderr: {e.stderr}")
             raise
 
@@ -202,11 +192,7 @@
             except OSError:
                 break
 
-<<<<<<< HEAD
     def scan_local_files(self, include_backups=False, segment_id=None):
-=======
-    def scan_local_files(self, include_backups=False):
->>>>>>> 3874fa01
         """Scan local directory for files"""
         print(f"Scanning local directory: {self.local_dir}")
         if segment_id:
@@ -236,13 +222,10 @@
                 if not include_backups and 'backups' in path_parts[:-1]:
                     continue
 
-<<<<<<< HEAD
                 # Apply segment filter if specified
                 if not matches_segment_filter(relative_path, segment_id):
                     continue
 
-=======
->>>>>>> 3874fa01
                 stat = os.stat(filepath)
                 files[relative_path] = {
                     'path': relative_path,
@@ -254,11 +237,7 @@
         print(f"Found {len(files)} local files")
         return files
 
-<<<<<<< HEAD
     def scan_s3_files(self, include_backups=False, segment_id=None):
-=======
-    def scan_s3_files(self, include_backups=False):
->>>>>>> 3874fa01
         """Scan S3 bucket for files with pagination support"""
         print(f"Scanning S3: s3://{self.s3_bucket}/{self.s3_prefix}/")
         if segment_id:
@@ -315,13 +294,10 @@
                 if not include_backups and 'backups' in path_parts[:-1]:
                     continue
 
-<<<<<<< HEAD
                 # Apply segment filter if specified
                 if not matches_segment_filter(relative_path, segment_id):
                     continue
 
-=======
->>>>>>> 3874fa01
                 files[relative_path] = {
                     'path': relative_path,
                     's3_size': obj['Size'],
@@ -345,21 +321,12 @@
         print(f"Found {len(files)} S3 files")
         return files
 
-<<<<<<< HEAD
     def update_files(self, include_backups=False, segment_id=None):
         """Update file tracking with current state"""
         print("\nUpdating file tracking...")
 
         local_files = self.scan_local_files(include_backups, segment_id)
         s3_files = self.scan_s3_files(include_backups, segment_id)
-=======
-    def update_files(self, include_backups=False):
-        """Update file tracking with current state"""
-        print("\nUpdating file tracking...")
-
-        local_files = self.scan_local_files(include_backups)
-        s3_files = self.scan_s3_files(include_backups)
->>>>>>> 3874fa01
 
         with self._get_db() as conn:
             # Get all tracked paths
@@ -417,22 +384,14 @@
             # Backup files: only upload, never download or delete
             if is_backup:
                 if local_info and not s3_info:
-<<<<<<< HEAD
                     if not download_only:
                         actions[path] = (SyncAction.UPLOAD, "Backup file (new)")
-=======
-                    actions[path] = (SyncAction.UPLOAD, "Backup file (new)")
->>>>>>> 3874fa01
                 elif local_info and s3_info:
                     # Check if local backup changed
                     local_changed = (tracked_info.get('local_size') != local_info['local_size'] or
                                      (tracked_info.get('local_mtime') and
                                       abs(tracked_info['local_mtime'] - local_info['local_mtime']) > 1))
-<<<<<<< HEAD
                     if local_changed and not download_only:
-=======
-                    if local_changed:
->>>>>>> 3874fa01
                         actions[path] = (SyncAction.UPLOAD, "Backup file (modified)")
                     else:
                         actions[path] = (SyncAction.SKIP, "Backup file (in sync)")
@@ -661,7 +620,6 @@
         if len(files) > max_files:
             print(f"  ... and {len(files) - max_files} more files")
 
-<<<<<<< HEAD
     def sync(self, dry_run=False, include_backups=False, upload_only=False, download_only=False, segment_id=None):
         """Perform interactive sync operation"""
         if upload_only and download_only:
@@ -683,17 +641,6 @@
 
         local_files = self.scan_local_files(include_backups, segment_id)
         s3_files = self.scan_s3_files(include_backups, segment_id)
-=======
-    def sync(self, dry_run=False, include_backups=False):
-        """Perform interactive sync operation"""
-        if not include_backups:
-            print("Note: Ignoring backups/ directories (use --sync-backups to include them)")
-
-        print("\nAnalyzing changes...")
-
-        local_files = self.scan_local_files(include_backups)
-        s3_files = self.scan_s3_files(include_backups)
->>>>>>> 3874fa01
 
         actions = self.analyze_changes(local_files, s3_files, upload_only, download_only)
 
@@ -827,11 +774,7 @@
 
         print(f"\n✓ Sync complete: {success_count}/{total_operations} operations successful")
 
-<<<<<<< HEAD
     def show_status(self, verbose=False, include_backups=False, segment_id=None):
-=======
-    def show_status(self, verbose=False, include_backups=False):
->>>>>>> 3874fa01
         """Show sync status"""
         print(f"S3 Sync Status")
         print(f"Local directory: {self.local_dir}")
@@ -843,12 +786,9 @@
         if not include_backups:
             print("Note: Ignoring backups/ directories (use --sync-backups to include them)")
 
-<<<<<<< HEAD
         if segment_id:
             print(f"Segment filter: {segment_id}")
 
-=======
->>>>>>> 3874fa01
         # Get database stats
         with self._get_db() as conn:
             cursor = conn.execute('SELECT COUNT(*) as count FROM files')
@@ -857,13 +797,8 @@
 
         print("\nAnalyzing changes...")
 
-<<<<<<< HEAD
         local_files = self.scan_local_files(include_backups, segment_id)
         s3_files = self.scan_s3_files(include_backups, segment_id)
-=======
-        local_files = self.scan_local_files(include_backups)
-        s3_files = self.scan_s3_files(include_backups)
->>>>>>> 3874fa01
         actions = self.analyze_changes(local_files, s3_files)
 
         # Count actions
@@ -906,40 +841,28 @@
     status_parser.add_argument('directory', help='Local directory')
     status_parser.add_argument('--verbose', '-v', action='store_true', help='Show detailed file list')
     status_parser.add_argument('--sync-backups', action='store_true', help='Include backups/ directories in sync')
-<<<<<<< HEAD
     status_parser.add_argument('--enable-segment', help='Only sync files under segment (e.g., 1234 for segment_1234)')
-=======
->>>>>>> 3874fa01
 
     # Sync command
     sync_parser = subparsers.add_parser('sync', help='Perform interactive sync')
     sync_parser.add_argument('directory', help='Local directory')
     sync_parser.add_argument('--dry-run', action='store_true', help='Show what would be synced without doing it')
     sync_parser.add_argument('--sync-backups', action='store_true', help='Include backups/ directories in sync')
-<<<<<<< HEAD
     sync_parser.add_argument('--upload-only', action='store_true', help='Only upload files, do not download')
     sync_parser.add_argument('--download-only', action='store_true', help='Only download files, do not upload')
     sync_parser.add_argument('--enable-segment', help='Only sync files under segment (e.g., 1234 for segment_1234)')
-=======
->>>>>>> 3874fa01
 
     # Update command
     update_parser = subparsers.add_parser('update', help='Update file tracking with current state')
     update_parser.add_argument('directory', help='Local directory')
     update_parser.add_argument('--sync-backups', action='store_true', help='Include backups/ directories in tracking')
-<<<<<<< HEAD
     update_parser.add_argument('--enable-segment', help='Only track files under segment (e.g., 1234 for segment_1234)')
-=======
->>>>>>> 3874fa01
 
     # Reset command
     reset_parser = subparsers.add_parser('reset', help='Reset sync tracking (mark all as synced)')
     reset_parser.add_argument('directory', help='Local directory')
     reset_parser.add_argument('--sync-backups', action='store_true', help='Include backups/ directories in reset')
-<<<<<<< HEAD
     reset_parser.add_argument('--enable-segment', help='Only reset files under segment (e.g., 1234 for segment_1234)')
-=======
->>>>>>> 3874fa01
 
     args = parser.parse_args()
 
@@ -1018,7 +941,6 @@
         manager = S3SyncManager(args.directory)
 
         if args.command == 'status':
-<<<<<<< HEAD
             manager.show_status(
                 args.verbose,
                 getattr(args, 'sync_backups', False),
@@ -1039,22 +961,12 @@
                 getattr(args, 'sync_backups', False),
                 getattr(args, 'enable_segment', None)
             )
-=======
-            manager.show_status(args.verbose, getattr(args, 'sync_backups', False))
-
-        elif args.command == 'sync':
-            manager.sync(args.dry_run, getattr(args, 'sync_backups', False))
-
-        elif args.command == 'update':
-            manager.update_files(getattr(args, 'sync_backups', False))
->>>>>>> 3874fa01
 
         elif args.command == 'reset':
             print("Resetting sync tracking...")
             print("This will mark all current files as synced.")
             if not getattr(args, 'sync_backups', False):
                 print("Note: Excluding backups/ directories (use --sync-backups to include them)")
-<<<<<<< HEAD
             if getattr(args, 'enable_segment', None):
                 print(f"Segment filter: {getattr(args, 'enable_segment', None)}")
             response = input("Continue? [y/N]: ").strip().lower()
@@ -1064,12 +976,6 @@
                     getattr(args, 'sync_backups', False),
                     getattr(args, 'enable_segment', None)
                 )
-=======
-            response = input("Continue? [y/N]: ").strip().lower()
-
-            if response == 'y':
-                manager.update_files(getattr(args, 'sync_backups', False))
->>>>>>> 3874fa01
                 print("✓ Sync tracking reset. All files marked as in sync.")
             else:
                 print("Reset cancelled.")
