--- conflicted
+++ resolved
@@ -46,13 +46,8 @@
     double Texture::intensity( int point_ID, int image_ID ) {
         cv::Vec2d mapping = _uvMap.get(point_ID);
         if ( mapping != VC_UVMAP_NULL_MAPPING ) {
-<<<<<<< HEAD
-            int u =  cvRound(mapping[0] * (_width - 1) );
-            int v =  cvRound(mapping[1] * (_height - 1) );
-=======
             int u =  cvRound(mapping[0] * (_width - 1));
             int v =  cvRound(mapping[1] * (_height - 1));
->>>>>>> d9cd706b
             return _images[image_ID].at< unsigned short > ( v, u );
         } else {
             return VC_TEXTURE_NO_VALUE;
