#include <list>
#include <tuple>
#include <limits>
#include <boost/filesystem.hpp>
#include "localResliceParticleSim.h"
#include "common.h"
#include "fittedcurve.h"
#include "intensitymap.h"

using namespace volcart::segmentation;
namespace fs = boost::filesystem;
using std::begin;
using std::end;

template <typename T1, typename T2>
<<<<<<< HEAD
vec<std::pair<T1, T2>> zip(vec<T1> v1, vec<T2> v2);

pcl::PointCloud<pcl::PointXYZRGB> exportAsPCD(const vec<vec<Voxel>>& points);

vec<double> squareDiff(const vec<Voxel>& src, const vec<Voxel>& target);

double curveEnergy(const FittedCurve& src,
                   const FittedCurve& target,
                   const double alpha,
                   const double beta);

pcl::PointCloud<pcl::PointXYZRGB> LocalResliceSegmentation::segmentPath(
    const vec<Voxel>& initPath,
=======
std::vector<std::pair<T1, T2>> zip(const std::vector<T1>& v1,
                                   const std::vector<T2>& v2);

pcl::PointCloud<pcl::PointXYZRGB> exportAsPCD(
    const std::vector<std::vector<Voxel>>& points);

std::vector<double> squareDiff(const std::vector<Voxel>& v1,
                               const std::vector<Voxel>& v2);

std::vector<double> absDiff(const std::vector<double>& v1,
                            const std::vector<double>& v2);

double localInternalEnergy(const int32_t index,
                           const int32_t windowSize,
                           const FittedCurve& current,
                           const FittedCurve& next);

// Applies localInternalEnergy operator across entirety of both curves
double internalEnergy(const int32_t windowSize,
                      const FittedCurve& current,
                      const FittedCurve& next);

double energyMetric(const int32_t index,
                    const int32_t windowSize,
                    const FittedCurve& current,
                    const FittedCurve& next);

double globalEnergy(const FittedCurve& current, const FittedCurve& next);

pcl::PointCloud<pcl::PointXYZRGB> LocalResliceSegmentation::segmentPath(
    const std::vector<Voxel>& initPath,
>>>>>>> 75088229
    const double resamplePerc,
    const int32_t startIndex,
    const int32_t endIndex,
    const int32_t numIters,
<<<<<<< HEAD
    const int32_t keepNumMaxima,
    const int32_t step,
=======
    const int32_t step,
    const double alpha,
    const double beta,
>>>>>>> 75088229
    const bool dumpVis,
    const bool visualize,
    const int32_t visIndex)
{
    volcart::Volume vol = pkg_.volume();
    std::cout << "init size: " << initPath.size() << std::endl;

    // Debug output information
    const fs::path outputDir("debugvis");
    if (dumpVis) {
        fs::create_directory(outputDir);
    }

    // Collection to hold all positions
<<<<<<< HEAD
    vec<vec<Voxel>> points;
=======
    std::vector<std::vector<Voxel>> points;
>>>>>>> 75088229
    points.reserve((endIndex - startIndex + 1) / step);

    // Resample incoming currentCurve
    auto currentVs = FittedCurve(initPath, startIndex).resample(resamplePerc);
    std::cout << "resampled size: " << currentVs.size() << std::endl;

<<<<<<< HEAD
=======
    int32_t windowSize = int32_t(0.20 * currentVs.size()) + 1;
    std::cout << "windowSize: " << windowSize << std::endl;

>>>>>>> 75088229
    // Iterate over z-slices
    for (int32_t zIndex = startIndex;
         zIndex <= endIndex && zIndex < pkg_.getNumberOfSlices();
         zIndex += step) {
        std::cout << "slice: " << zIndex << std::endl;
<<<<<<< HEAD

        // Directory to dump vis
        std::stringstream ss;
        ss << std::setw(std::to_string(endIndex).size()) << std::setfill('0')
           << zIndex;
        const fs::path zIdxDir = outputDir / ss.str();
        if (dumpVis) {
            fs::create_directory(zIdxDir);
        }

        // 0. Resample current positions so they are evenly spaced
        FittedCurve currentCurve{currentVs, zIndex};
        currentVs = currentCurve.seedPoints();

        // 1. Generate all candidate positions for all particles
        vec<std::deque<Voxel>> nextPositions;
        nextPositions.reserve(currentCurve.size());
        // XXX DEBUG
        vec<IntensityMap> maps;
        // XXX DEBUG
        for (int32_t i = 0; i < currentCurve.size(); ++i) {
            // Estimate normal and reslice along it
            const cv::Vec3d normal = estimateNormalAtIndex(currentCurve, i);
            const auto reslice =
                vol.reslice(currentCurve(i), normal, {0, 0, 1});
            const cv::Mat resliceIntensities = reslice.sliceData();

            // Make the intensity map `step` layers down from current position
            // and find the maxima
            const cv::Point2i center{resliceIntensities.cols / 2,
                                     resliceIntensities.rows / 2};
            const int32_t nextLayerIndex = center.y + step;
            IntensityMap map{resliceIntensities.row(nextLayerIndex)};
            maps.push_back(map);
            const auto allMaxima = map.sortedMaxima();

            // Handle case where there's no maxima - go straight down
            if (allMaxima.empty()) {
                nextPositions.push_back(std::deque<Voxel>{
                    reslice.sliceToVoxelCoord({center.x, nextLayerIndex})});
                continue;
            }

            // Don't dump IntensityMap until we know which position the
            // algorithm will choose.
            if (dumpVis) {
                cv::Mat chain = drawParticlesOnSlice(currentVs, zIndex, i);
                cv::Mat resliceMat = reslice.draw();
                std::stringstream ss;
                ss << std::setw(2) << std::setfill('0') << zIndex << "_"
                   << std::setw(2) << std::setfill('0') << i;
                const fs::path base = zIdxDir / ss.str();
                cv::imwrite(base.string() + "_chain.png", chain);
                cv::imwrite(base.string() + "_reslice.png", resliceMat);

                // Additionaly, visualize if necessary
                if (visualize && i == visIndex) {
                    cv::namedWindow("slice", cv::WINDOW_NORMAL);
                    cv::namedWindow("reslice", cv::WINDOW_NORMAL);
                    cv::namedWindow("intensity map", cv::WINDOW_NORMAL);
                    cv::imshow("slice", chain);
                    cv::imshow("reslice", resliceMat);
                    cv::imshow("intensity map", map.draw());
                }
            }

            // Convert top N maxima to voxel positions
            std::deque<Voxel> maximaQueue;
            for (int32_t i = 0; i < keepNumMaxima; ++i) {
                maximaQueue.emplace_back(reslice.sliceToVoxelCoord(
                    {allMaxima[i].first, nextLayerIndex}));
            }
            nextPositions.push_back(maximaQueue);
        }

        // 2. Construct initial guess using top maxima for each next position
        vec<Voxel> nextVs;
        nextVs.reserve(currentVs.size());
        for (auto&& d : nextPositions) {
            nextVs.push_back(d.front());
            d.pop_front();
        }
        FittedCurve nextCurve{nextVs, zIndex + 1};
        for (auto&& map : maps) {
            map.setFinalChosenMaximaIndex(0);
        }

        // 3. Iterative greedy algorithm to find particle introducing largest
        // difference in derivatives and keep choosing different positions until
        // it minimizes it
        vec<int32_t> ignoreList;
        vec<int32_t> indxs(currentVs.size());
=======

        // Directory to dump vis
        std::stringstream ss;
        ss << std::setw(std::to_string(endIndex).size()) << std::setfill('0')
           << zIndex;
        const fs::path zIdxDir = outputDir / ss.str();
        if (dumpVis) {
            fs::create_directory(zIdxDir);
        }

        // 0. Resample current positions so they are evenly spaced
        FittedCurve currentCurve{currentVs, zIndex};
        currentVs = currentCurve.seedPoints();

        // 1. Generate all candidate positions for all particles
        std::vector<std::deque<Voxel>> nextPositions;
        nextPositions.reserve(currentCurve.size());
        // XXX DEBUG
        std::vector<IntensityMap> maps;
        // XXX DEBUG
        for (int32_t i = 0; i < currentCurve.size(); ++i) {
            // Estimate normal and reslice along it
            const cv::Vec3d normal = estimateNormalAtIndex(currentCurve, i);
            const auto reslice =
                vol.reslice(currentCurve(i), normal, {0, 0, 1}, 32, 32);
            const cv::Mat resliceIntensities = reslice.sliceData();

            // Make the intensity map `step` layers down from current position
            // and find the maxima
            const cv::Point2i center{resliceIntensities.cols / 2,
                                     resliceIntensities.rows / 2};
            const int32_t nextLayerIndex = center.y + step;

            IntensityMap map(resliceIntensities, step);

            // Window stretching
            //   * Window out 2 * maximaSearchRadius + 1 from the center of the
            //     reslice
            /*
            constexpr int32_t maximaSearchRadius = 3;
            const int32_t maximaWindowSize = 2 * maximaSearchRadius + 1;
            const int32_t stretchedWindowWidth = 32;
            std::vector<uint16_t> window;
            window.reserve(maximaWindowSize);
            for (int32_t i = center.x - maximaSearchRadius;
                 i <= center.x + maximaSearchRadius;
                 ++i) {
                window.push_back(
                    resliceIntensities.at<uint16_t>(nextLayerIndex, i));
            }

            //   * Stretch this out using Volume::interpolatedIntensityAt to a
            //     new window of size newWindowSize
            std::vector<uint16_t> stretchedWindowIntensities;
            stretchedWindowIntensities.reserve(stretchedWindowWidth);
            const int32_t startPixelX = center.x - maximaSearchRadius;
            const double xStep =
                (maximaWindowSize - 1) / double(stretchedWindowWidth);
            for (int32_t i = 0; i < stretchedWindowWidth; ++i) {
                const auto voxelCoord = reslice.sliceToVoxelCoord<double>(
                    {startPixelX + xStep * i, nextLayerIndex});
                stretchedWindowIntensities.push_back(
                    vol.interpolatedIntensityAt(voxelCoord));
            }

            //   * Pass to IntensityMap
            IntensityMap map{
                cv::Mat_<uint16_t>(1,
                                   stretchedWindowWidth,
                                   stretchedWindowIntensities.data(),
                                   stretchedWindowWidth)};
                                   */
            const auto allMaxima = map.sortedMaxima();
            maps.push_back(map);

            // Handle case where there's no maxima - go straight down
            if (allMaxima.empty()) {
                nextPositions.push_back(
                    std::deque<Voxel>{reslice.sliceToVoxelCoord<int32_t>(
                        {center.x, nextLayerIndex})});
                continue;
            }

            // Don't dump IntensityMap until we know which position the
            // algorithm will choose.
            if (dumpVis) {
                cv::Mat chain = drawParticlesOnSlice(currentCurve, zIndex, i);
                cv::Mat resliceMat = reslice.draw();
                std::stringstream ss;
                ss << std::setw(2) << std::setfill('0') << zIndex << "_"
                   << std::setw(2) << std::setfill('0') << i;
                const fs::path base = zIdxDir / ss.str();
                cv::imwrite(base.string() + "_chain.png", chain);
                cv::imwrite(base.string() + "_reslice.png", resliceMat);

                // Additionaly, visualize if necessary
                if (visualize && i == visIndex) {
                    cv::namedWindow("slice", cv::WINDOW_NORMAL);
                    cv::namedWindow("reslice", cv::WINDOW_NORMAL);
                    cv::namedWindow("intensity map", cv::WINDOW_NORMAL);
                    cv::imshow("slice", chain);
                    cv::imshow("reslice", resliceMat);
                    cv::imshow("intensity map", map.draw());
                }
            }

            // Convert maxima to voxel positions
            std::deque<Voxel> maximaQueue;
            for (const auto maxima : allMaxima) {
                // maximaQueue.emplace_back(reslice.sliceToVoxelCoord<double>(
                //{startPixelX + maxima.first * xStep, nextLayerIndex}));
                maximaQueue.emplace_back(reslice.sliceToVoxelCoord<double>(
                    {maxima.first, nextLayerIndex}));
            }
            nextPositions.push_back(maximaQueue);
        }

        // 2. Construct initial guess using top maxima for each next position
        std::vector<Voxel> nextVs;
        nextVs.reserve(currentVs.size());
        for (int32_t i = 0; i < int32_t(nextPositions.size()); ++i) {
            nextVs.push_back(nextPositions[i].front());
            maps[i].setChosenMaximaIndex(0);
        }
        FittedCurve nextCurve(nextVs, zIndex + 1);

        for (int32_t i = 0; i < int32_t(currentVs.size()); ++i) {
            std::cout << "particle: " << i << std::endl;
            double minEnergy =
                energyMetric(i, windowSize, currentCurve, nextCurve);
            std::cout << std::endl;

            for (int32_t c = 0; c < int32_t(nextPositions[i].size()); ++c) {
                std::vector<Voxel> combVs(begin(nextVs), end(nextVs));
                combVs[i] = nextPositions[i][c];
                FittedCurve combCurve(combVs, zIndex + 1);

                std::cout << "combination" << std::endl;
                const double newEnergy =
                    energyMetric(i, windowSize, currentCurve, combCurve);

                if (newEnergy < minEnergy) {
                    std::cout << "new optimum" << std::endl;
                    maps[i].setChosenMaximaIndex(c);
                    nextVs = combVs;
                    nextCurve = combCurve;
                    minEnergy = newEnergy;

                    if (visualize) {
                        cv::namedWindow("optimize chain", cv::WINDOW_NORMAL);
                        cv::imshow(
                            "optimize chain",
                            drawParticlesOnSlice(combCurve, zIndex, i, true));
                        cv::waitKey(0);
                    }
                }
                std::cout << std::endl;
            }
            std::cout << std::endl;
        }

#if 0
        // 3. Iterative greedy algorithm to find particle introducing largest
        // difference in derivatives and keep choosing different positions until
        // it minimizes it

        double bestEnergy = internalEnergy(windowSize, currentCurve, nextCurve);
        std::cout << "bestEnergy (start): " << bestEnergy << std::endl;

        std::vector<int32_t> ignoreList;
        std::vector<int32_t> indxs(currentVs.size());
>>>>>>> 75088229
        std::iota(begin(indxs), end(indxs), 0);
        int32_t i = 0;
        while (i < numIters) {
            // Find index of maximum difference between positions
<<<<<<< HEAD
            const vec<double> diff = squareDiff(nextVs, currentVs);
            auto pairs = zip(indxs, diff);
            std::sort(begin(pairs),
                      end(pairs),
=======
            const std::vector<double> diff =
                absDiff(nextCurve.curvature(), currentCurve.curvature());
            auto pairs = zip(indxs, diff);
            std::sort(begin(pairs), end(pairs),
>>>>>>> 75088229
                      [](const std::pair<int32_t, double> p1,
                         const std::pair<int32_t, double> p2) {
                          return p1.second < p2.second;
                      });

            // Skip any particles that we've run out of candidate positions for
<<<<<<< HEAD
            while (true) {
                auto it = std::find(
                    begin(ignoreList), end(ignoreList), pairs.back().first);
                if (it == end(ignoreList)) {
                    break;
                } else {
                    pairs.pop_back();
                }
            }
=======
            pairs.erase(std::remove_if(
                            begin(pairs), end(pairs),
                            [ignoreList](const std::pair<int32_t, double> p) {
                                return std::find(begin(ignoreList),
                                                 end(ignoreList),
                                                 p.first) != end(ignoreList);
                            }),
                        end(pairs));
>>>>>>> 75088229

            // Safety check for if we decide to ignore all indices. If so, then
            // we're done iterating through because there are no more positions
            // to consider
            if (pairs.empty()) {
                break;
            }
<<<<<<< HEAD

            // Get next candidate voxel for that index and construct new vector
            int32_t maxDiffIdx = pairs.back().first;
            vec<Voxel> combVs(begin(nextVs), end(nextVs));
            auto& candidates = nextPositions[maxDiffIdx];
            if (candidates.size() > 0) {
                combVs[maxDiffIdx] = candidates.front();
                maps[maxDiffIdx].incrementFinalChosenMaximaIndex();
                candidates.pop_front();
            } else {
                ignoreList.push_back(maxDiffIdx);
                continue;
            }

            // Evaluate new combination and compare to best so far, if better
            // setting the new positions
            FittedCurve combCurve{combVs, zIndex + 1};
            if (curveEnergy(combCurve, currentCurve, 0, 0) <
                curveEnergy(nextCurve, currentCurve, 0, 0)) {
                nextVs = combVs;
                nextCurve = combCurve;
            }
            ++i;
        }
        std::cout << "final currentCurve energy: "
                  << curveEnergy(nextCurve, currentCurve, 0, 0) << std::endl;
=======

            // Get next candidate voxel for that index and construct new vector
            int32_t maxDiffIdx = pairs.back().first;
            std::vector<Voxel> combVs(begin(nextVs), end(nextVs));
            auto& candidates = nextPositions[maxDiffIdx];

            FittedCurve combCurve(combVs, 0);

            if (visualize) {
                cv::namedWindow("optimize chain", cv::WINDOW_NORMAL);
                cv::imshow("optimize chain",
                           drawParticlesOnSlice(combVs, zIndex, maxDiffIdx));
                cv::waitKey(0);
            }

            /*
            if (candidates.size() > 0) {
                combVs[maxDiffIdx] = candidates.front();
                candidates.pop_front();
            } else {
                ignoreList.push_back(maxDiffIdx);
                continue;
            }
            */

            // DEBUG

            /*
            // Evaluate new combination and compare to best so far, if better
            // setting the new positions
            FittedCurve combCurve{combVs, zIndex + 1};
            const auto combinationMetric =
                // alpha * globalEnergy(currentCurve, combCurve) +
                localInternalEnergy(maxDiffIdx, windowSize, currentCurve,
                                    combCurve);
            const auto currentMetric =
                // alpha * globalEnergy(currentCurve, nextCurve) +
                localInternalEnergy(maxDiffIdx, windowSize, currentCurve,
                                    nextCurve);
                                    */

            const double combEnergy =
                internalEnergy(windowSize, currentCurve, combCurve);
            std::cout << "comb energy: " << combEnergy << std::endl;
            if (combEnergy < bestEnergy) {
                std::cout << "Found better optimum" << std::endl;
                nextVs = combVs;
                nextCurve = combCurve;
                bestEnergy = combEnergy;
            }
            ++i;
        }
        */
#endif
>>>>>>> 75088229

        // Dump the intensity maps
        if (dumpVis) {
            for (size_t i = 0; i < maps.size(); ++i) {
                std::stringstream ss;
                ss << std::setw(2) << std::setfill('0') << zIndex << "_"
                   << std::setw(2) << std::setfill('0') << i << "_map.png";
                const fs::path base = zIdxDir / ss.str();
                cv::imwrite(base.string(), maps[i].draw());
            }
        }

        // Add next positions to
        currentVs = nextVs;
        points.push_back(nextVs);
    }

    return exportAsPCD(points);
}

template <typename T1, typename T2>
<<<<<<< HEAD
vec<std::pair<T1, T2>> zip(vec<T1> v1, vec<T2> v2)
{
    assert(v1.size() == v2.size() && "v1 and v2 must be the same size");
    vec<std::pair<T1, T2>> res;
    res.reserve(v1.size());
    for (int32_t i = 0; i < int32_t(v1.size()); ++i) {
        res.emplace_back(v1[i], v2[i]);
=======
std::vector<std::pair<T1, T2>> zip(const std::vector<T1>& v1,
                                   const std::vector<T2>& v2)
{
    assert(v1.size() == v2.size() && "v1 and v2 must be the same size");
    std::vector<std::pair<T1, T2>> res;
    res.reserve(v1.size());
    for (int32_t i = 0; i < int32_t(v1.size()); ++i) {
        res.push_back(std::make_pair(v1[i], v2[i]));
>>>>>>> 75088229
    }
    return res;
}

cv::Vec3d LocalResliceSegmentation::estimateNormalAtIndex(
    const FittedCurve& currentCurve, const int32_t index)
{
<<<<<<< HEAD
=======
    /*
>>>>>>> 75088229
    const Voxel currentVoxel = currentCurve(index);
    const auto eigenPairs = pkg_.volume().eigenPairsAt(
        currentVoxel(0), currentVoxel(1), currentVoxel(2), 3);
    const double exp0 = std::log10(eigenPairs[0].first);
    const double exp1 = std::log10(eigenPairs[1].first);
    if (std::abs(exp0 - exp1) > 2.0) {
        return eigenPairs[0].second;
    }
<<<<<<< HEAD
    const auto tan2d = currentCurve.derivAt(index, 3);
    const Voxel tan3d{tan2d(0), tan2d(1), currentVoxel(2)};
    return tan3d.cross(cv::Vec3d{0, 0, 1});
}

pcl::PointCloud<pcl::PointXYZRGB> exportAsPCD(const vec<vec<Voxel>>& points)
=======
    */
    const auto tan2d = d1At(currentCurve.points(), index, 3);
    const Voxel tan3d{tan2d(0), tan2d(1), currentCurve(index)(2)};
    return tan3d.cross(cv::Vec3d{0, 0, 1});
}

pcl::PointCloud<pcl::PointXYZRGB> exportAsPCD(
    const std::vector<std::vector<Voxel>>& points)
>>>>>>> 75088229
{
    int32_t rows = points.size();
    int32_t cols = points[0].size();
    pcl::PointCloud<pcl::PointXYZRGB> cloud;
    cloud.reserve(cols * rows);

    // Set size. Since this is unordered (for now...) just set the width to be
    // the number of points and the height (by convention) is set to 1
    cloud.width = cols * rows;
    cloud.height = 1;

    for (int32_t i = 0; i < rows; ++i) {
        for (int32_t j = 0; j < cols; ++j) {
            Voxel v = points[i][j];
            pcl::PointXYZRGB p;
            p.x = v(0);
            p.y = v(1);
            p.z = v(2);
            p.r = 0xFF;
            p.g = 0xFF;
            p.b = 0xFF;
            cloud.push_back(p);
        }
    }
    return cloud;
}

<<<<<<< HEAD
vec<double> squareDiff(const vec<Voxel>& src, const vec<Voxel>& target)
{
    assert(src.size() == target.size() &&
           "src and target must be the same size");
    vec<double> res;
    res.reserve(src.size());
    for (const auto p : zip(src, target)) {
        Voxel s, t;
        std::tie(s, t) = p;
        res.push_back(std::sqrt((s(0) - t(0)) * (s(0) - t(0)) +
                                (s(1) - t(1)) * (s(1) - t(1))));
    }
    return res;
}

double curveEnergy(const FittedCurve& current,
                   const FittedCurve& next,
                   const double alpha,
                   const double beta)
{
    assert(current.size() == next.size() &&
           "current and next must be the same size");

    // Global energy - how much does the next currentCurve look like the
    // previous
    // currentCurve?
=======
std::vector<double> absDiff(const std::vector<double>& v1,
                            const std::vector<double>& v2)
{
    assert(v1.size() == v2.size() && "v1 must be same size as v2");
    std::vector<double> res;
    res.reserve(v1.size());
    const auto zipped = zip(v1, v2);
    std::transform(std::begin(zipped), std::end(zipped),
                   std::back_inserter(res),
                   [](const std::pair<double, double> p) {
                       return std::fabs(p.first - p.second);
                   });
    return res;
}

std::vector<double> squareDiff(const std::vector<Voxel>& v1,
                               const std::vector<Voxel>& v2)
{
    assert(v1.size() == v2.size() && "src and target must be the same size");
    std::vector<double> res;
    res.reserve(v1.size());
    const auto zipped = zip(v1, v2);
    std::transform(
        std::begin(zipped), std::end(zipped), std::back_inserter(res),
        [](const std::pair<Voxel, Voxel> p) {
            return std::sqrt(
                (p.first(0) - p.second(0)) * (p.first(0) - p.second(0)) +
                (p.first(1) - p.second(1)) * (p.first(1) - p.second(1)));
        });
    return res;
}

// Internal energy - how much did the curvature change between the two
// curves?
double localInternalEnergy(const int32_t index,
                           const int32_t windowSize,
                           const FittedCurve& current,
                           const FittedCurve& next)
{
    double internalEnergy = 0;
    const int32_t windowRadius = windowSize / 2;
    auto kCurrent = current.curvature();
    auto kNext = next.curvature();
    for (int32_t i = index - windowRadius; i <= index + windowRadius; ++i) {
        if (i < 0 || i >= current.size()) {
            continue;
        }
        internalEnergy += std::fabs(kNext[i] - kCurrent[i]);
    }
    return internalEnergy;
}

double internalEnergy(const int32_t windowSize,
                      const FittedCurve& current,
                      const FittedCurve& next,
                      const double alpha,
                      const double beta)
{
    assert(current.size() == next.size() &&
           "current and next curves must be same size");

    auto currentPoints = current.points();
    auto nextPoints = next.points();

    auto d1current = d1(currentPoints);
    auto d1next = d1(nextPoints);
    auto d2current = d2(currentPoints);
    auto d2next = d2(nextPoints);

    double intE = 0;
    for (int32_t i = 0; i < int32_t(currentPoints.size()); ++i) {
        intE += (alpha * (std::pow(d1next[i](0) - d1current[i](0), 2) +
                          std::pow(d1next[i](1) - d1current[i](1), 2))) +
                (beta * (std::pow(d2next[i](0) - d2current[i](0), 2) +
                         std::pow(d2next[i](1) - d2current[i](1), 2)));
    }

    return intE;
}

double energyMetric(const int32_t index,
                    const int32_t windowSize,
                    const FittedCurve& current,
                    const FittedCurve& next)
{
    const double global = globalEnergy(current, next);
    const double internal = internalEnergy(windowSize, current, next, 0.1, 0.9);
    const double localInternal =
        localInternalEnergy(index, windowSize, current, next);
    std::cout << "global:   " << global << std::endl;
    std::cout << "internal: " << internal << std::endl;
    std::cout << "local:    " << localInternal << std::endl;
    return global;
}

// Global energy - how much does the next currentCurve look like the
// previous currentCurve?
double globalEnergy(const FittedCurve& current, const FittedCurve& next)
{
>>>>>>> 75088229
    double globalEnergy = 0;
    for (const auto p : zip(current.points(), next.points())) {
        Pixel s, t;
        std::tie(s, t) = p;
        globalEnergy +=
            (s(0) - t(0)) * (s(0) - t(0)) + (s(1) - t(1)) * (s(1) - t(1));
    }
<<<<<<< HEAD
    globalEnergy = std::sqrt(globalEnergy);

    // Internal energy - how much did the curvature change between the two
    // curves?
    double internalEnergy = 0;
    auto kCurrent = current.curvature();
    auto kNext = next.curvature();
    std::cout << "current k:" << std::endl << kCurrent << std::endl;
    std::cout << "next k:" << std::endl << kNext << std::endl;
    std::exit(1);
    for (int32_t i = 0; i < current.size(); ++i) {
        internalEnergy += std::fabs(kCurrent[i] - kNext[i]);
    }
    internalEnergy /= current.size();
    std::cout << "global E:   " << globalEnergy << std::endl;
    std::cout << "internal E: " << internalEnergy << std::endl;
    return globalEnergy;
}

cv::Mat LocalResliceSegmentation::drawParticlesOnSlice(
    const vec<Voxel>& vs,
    const int32_t sliceIndex,
    const int32_t particleIndex) const
{
    auto pkgSlice = pkg_.volume().getSliceDataCopy(sliceIndex);
    pkgSlice.convertTo(
        pkgSlice, CV_8UC3, 1.0 / std::numeric_limits<uint8_t>::max());
    cv::cvtColor(pkgSlice, pkgSlice, CV_GRAY2BGR);

    // draw circles on the pkgSlice window for each point
    for (const auto v : vs) {
        cv::Point real{int32_t(v(0)), int32_t(v(1))};
        cv::circle(pkgSlice, real, 1, BGR_GREEN, -1);
    }
    const Voxel particle = vs[particleIndex];
    cv::circle(
        pkgSlice, {int32_t(particle(0)), int32_t(particle(1))}, 1, BGR_RED, -1);

    /*
    // Superimpose interpolated currentCurve on window
    if (showSpline) {
        const int32_t n = 50;
        for (double sum = 0; sum <= 1; sum += 1.0 / (n - 1)) {
            cv::Point p(curve_.eval(sum));
=======
    return std::sqrt(globalEnergy);
}

cv::Mat LocalResliceSegmentation::drawParticlesOnSlice(
    const FittedCurve& curve,
    const int32_t sliceIndex,
    const int32_t particleIndex,
    const bool showSpline) const
{
    auto pkgSlice = pkg_.volume().getSliceDataCopy(sliceIndex);
    pkgSlice.convertTo(pkgSlice, CV_8UC3,
                       1.0 / std::numeric_limits<uint8_t>::max());
    cv::cvtColor(pkgSlice, pkgSlice, CV_GRAY2BGR);

    // draw circles on the pkgSlice window for each point
    for (int32_t i = 0; i < curve.size(); ++i) {
        cv::Point real{int32_t(curve(i)(0)), int32_t(curve(i)(1))};
        cv::circle(pkgSlice, real, 2, BGR_GREEN, -1);
    }
    const Voxel particle = curve(particleIndex);
    cv::circle(pkgSlice, {int32_t(particle(0)), int32_t(particle(1))},
               (showSpline ? 2 : 1), BGR_RED, -1);

    // Superimpose interpolated currentCurve on window
    if (showSpline) {
        const int32_t n = 100;
        for (double sum = 0; sum <= 1; sum += 1.0 / (n - 1)) {
            cv::Point p(curve.eval(sum));
>>>>>>> 75088229
            cv::circle(pkgSlice, p, 1, BGR_BLUE, -1);
        }
    }
    */

    return pkgSlice;
}<|MERGE_RESOLUTION|>--- conflicted
+++ resolved
@@ -13,21 +13,6 @@
 using std::end;
 
 template <typename T1, typename T2>
-<<<<<<< HEAD
-vec<std::pair<T1, T2>> zip(vec<T1> v1, vec<T2> v2);
-
-pcl::PointCloud<pcl::PointXYZRGB> exportAsPCD(const vec<vec<Voxel>>& points);
-
-vec<double> squareDiff(const vec<Voxel>& src, const vec<Voxel>& target);
-
-double curveEnergy(const FittedCurve& src,
-                   const FittedCurve& target,
-                   const double alpha,
-                   const double beta);
-
-pcl::PointCloud<pcl::PointXYZRGB> LocalResliceSegmentation::segmentPath(
-    const vec<Voxel>& initPath,
-=======
 std::vector<std::pair<T1, T2>> zip(const std::vector<T1>& v1,
                                    const std::vector<T2>& v2);
 
@@ -59,19 +44,13 @@
 
 pcl::PointCloud<pcl::PointXYZRGB> LocalResliceSegmentation::segmentPath(
     const std::vector<Voxel>& initPath,
->>>>>>> 75088229
     const double resamplePerc,
     const int32_t startIndex,
     const int32_t endIndex,
     const int32_t numIters,
-<<<<<<< HEAD
-    const int32_t keepNumMaxima,
-    const int32_t step,
-=======
     const int32_t step,
     const double alpha,
     const double beta,
->>>>>>> 75088229
     const bool dumpVis,
     const bool visualize,
     const int32_t visIndex)
@@ -86,122 +65,21 @@
     }
 
     // Collection to hold all positions
-<<<<<<< HEAD
-    vec<vec<Voxel>> points;
-=======
     std::vector<std::vector<Voxel>> points;
->>>>>>> 75088229
     points.reserve((endIndex - startIndex + 1) / step);
 
     // Resample incoming currentCurve
     auto currentVs = FittedCurve(initPath, startIndex).resample(resamplePerc);
     std::cout << "resampled size: " << currentVs.size() << std::endl;
 
-<<<<<<< HEAD
-=======
     int32_t windowSize = int32_t(0.20 * currentVs.size()) + 1;
     std::cout << "windowSize: " << windowSize << std::endl;
 
->>>>>>> 75088229
     // Iterate over z-slices
     for (int32_t zIndex = startIndex;
          zIndex <= endIndex && zIndex < pkg_.getNumberOfSlices();
          zIndex += step) {
         std::cout << "slice: " << zIndex << std::endl;
-<<<<<<< HEAD
-
-        // Directory to dump vis
-        std::stringstream ss;
-        ss << std::setw(std::to_string(endIndex).size()) << std::setfill('0')
-           << zIndex;
-        const fs::path zIdxDir = outputDir / ss.str();
-        if (dumpVis) {
-            fs::create_directory(zIdxDir);
-        }
-
-        // 0. Resample current positions so they are evenly spaced
-        FittedCurve currentCurve{currentVs, zIndex};
-        currentVs = currentCurve.seedPoints();
-
-        // 1. Generate all candidate positions for all particles
-        vec<std::deque<Voxel>> nextPositions;
-        nextPositions.reserve(currentCurve.size());
-        // XXX DEBUG
-        vec<IntensityMap> maps;
-        // XXX DEBUG
-        for (int32_t i = 0; i < currentCurve.size(); ++i) {
-            // Estimate normal and reslice along it
-            const cv::Vec3d normal = estimateNormalAtIndex(currentCurve, i);
-            const auto reslice =
-                vol.reslice(currentCurve(i), normal, {0, 0, 1});
-            const cv::Mat resliceIntensities = reslice.sliceData();
-
-            // Make the intensity map `step` layers down from current position
-            // and find the maxima
-            const cv::Point2i center{resliceIntensities.cols / 2,
-                                     resliceIntensities.rows / 2};
-            const int32_t nextLayerIndex = center.y + step;
-            IntensityMap map{resliceIntensities.row(nextLayerIndex)};
-            maps.push_back(map);
-            const auto allMaxima = map.sortedMaxima();
-
-            // Handle case where there's no maxima - go straight down
-            if (allMaxima.empty()) {
-                nextPositions.push_back(std::deque<Voxel>{
-                    reslice.sliceToVoxelCoord({center.x, nextLayerIndex})});
-                continue;
-            }
-
-            // Don't dump IntensityMap until we know which position the
-            // algorithm will choose.
-            if (dumpVis) {
-                cv::Mat chain = drawParticlesOnSlice(currentVs, zIndex, i);
-                cv::Mat resliceMat = reslice.draw();
-                std::stringstream ss;
-                ss << std::setw(2) << std::setfill('0') << zIndex << "_"
-                   << std::setw(2) << std::setfill('0') << i;
-                const fs::path base = zIdxDir / ss.str();
-                cv::imwrite(base.string() + "_chain.png", chain);
-                cv::imwrite(base.string() + "_reslice.png", resliceMat);
-
-                // Additionaly, visualize if necessary
-                if (visualize && i == visIndex) {
-                    cv::namedWindow("slice", cv::WINDOW_NORMAL);
-                    cv::namedWindow("reslice", cv::WINDOW_NORMAL);
-                    cv::namedWindow("intensity map", cv::WINDOW_NORMAL);
-                    cv::imshow("slice", chain);
-                    cv::imshow("reslice", resliceMat);
-                    cv::imshow("intensity map", map.draw());
-                }
-            }
-
-            // Convert top N maxima to voxel positions
-            std::deque<Voxel> maximaQueue;
-            for (int32_t i = 0; i < keepNumMaxima; ++i) {
-                maximaQueue.emplace_back(reslice.sliceToVoxelCoord(
-                    {allMaxima[i].first, nextLayerIndex}));
-            }
-            nextPositions.push_back(maximaQueue);
-        }
-
-        // 2. Construct initial guess using top maxima for each next position
-        vec<Voxel> nextVs;
-        nextVs.reserve(currentVs.size());
-        for (auto&& d : nextPositions) {
-            nextVs.push_back(d.front());
-            d.pop_front();
-        }
-        FittedCurve nextCurve{nextVs, zIndex + 1};
-        for (auto&& map : maps) {
-            map.setFinalChosenMaximaIndex(0);
-        }
-
-        // 3. Iterative greedy algorithm to find particle introducing largest
-        // difference in derivatives and keep choosing different positions until
-        // it minimizes it
-        vec<int32_t> ignoreList;
-        vec<int32_t> indxs(currentVs.size());
-=======
 
         // Directory to dump vis
         std::stringstream ss;
@@ -373,39 +251,20 @@
 
         std::vector<int32_t> ignoreList;
         std::vector<int32_t> indxs(currentVs.size());
->>>>>>> 75088229
         std::iota(begin(indxs), end(indxs), 0);
         int32_t i = 0;
         while (i < numIters) {
             // Find index of maximum difference between positions
-<<<<<<< HEAD
-            const vec<double> diff = squareDiff(nextVs, currentVs);
-            auto pairs = zip(indxs, diff);
-            std::sort(begin(pairs),
-                      end(pairs),
-=======
             const std::vector<double> diff =
                 absDiff(nextCurve.curvature(), currentCurve.curvature());
             auto pairs = zip(indxs, diff);
             std::sort(begin(pairs), end(pairs),
->>>>>>> 75088229
                       [](const std::pair<int32_t, double> p1,
                          const std::pair<int32_t, double> p2) {
                           return p1.second < p2.second;
                       });
 
             // Skip any particles that we've run out of candidate positions for
-<<<<<<< HEAD
-            while (true) {
-                auto it = std::find(
-                    begin(ignoreList), end(ignoreList), pairs.back().first);
-                if (it == end(ignoreList)) {
-                    break;
-                } else {
-                    pairs.pop_back();
-                }
-            }
-=======
             pairs.erase(std::remove_if(
                             begin(pairs), end(pairs),
                             [ignoreList](const std::pair<int32_t, double> p) {
@@ -414,7 +273,6 @@
                                                  p.first) != end(ignoreList);
                             }),
                         end(pairs));
->>>>>>> 75088229
 
             // Safety check for if we decide to ignore all indices. If so, then
             // we're done iterating through because there are no more positions
@@ -422,34 +280,6 @@
             if (pairs.empty()) {
                 break;
             }
-<<<<<<< HEAD
-
-            // Get next candidate voxel for that index and construct new vector
-            int32_t maxDiffIdx = pairs.back().first;
-            vec<Voxel> combVs(begin(nextVs), end(nextVs));
-            auto& candidates = nextPositions[maxDiffIdx];
-            if (candidates.size() > 0) {
-                combVs[maxDiffIdx] = candidates.front();
-                maps[maxDiffIdx].incrementFinalChosenMaximaIndex();
-                candidates.pop_front();
-            } else {
-                ignoreList.push_back(maxDiffIdx);
-                continue;
-            }
-
-            // Evaluate new combination and compare to best so far, if better
-            // setting the new positions
-            FittedCurve combCurve{combVs, zIndex + 1};
-            if (curveEnergy(combCurve, currentCurve, 0, 0) <
-                curveEnergy(nextCurve, currentCurve, 0, 0)) {
-                nextVs = combVs;
-                nextCurve = combCurve;
-            }
-            ++i;
-        }
-        std::cout << "final currentCurve energy: "
-                  << curveEnergy(nextCurve, currentCurve, 0, 0) << std::endl;
-=======
 
             // Get next candidate voxel for that index and construct new vector
             int32_t maxDiffIdx = pairs.back().first;
@@ -504,7 +334,6 @@
         }
         */
 #endif
->>>>>>> 75088229
 
         // Dump the intensity maps
         if (dumpVis) {
@@ -526,15 +355,6 @@
 }
 
 template <typename T1, typename T2>
-<<<<<<< HEAD
-vec<std::pair<T1, T2>> zip(vec<T1> v1, vec<T2> v2)
-{
-    assert(v1.size() == v2.size() && "v1 and v2 must be the same size");
-    vec<std::pair<T1, T2>> res;
-    res.reserve(v1.size());
-    for (int32_t i = 0; i < int32_t(v1.size()); ++i) {
-        res.emplace_back(v1[i], v2[i]);
-=======
 std::vector<std::pair<T1, T2>> zip(const std::vector<T1>& v1,
                                    const std::vector<T2>& v2)
 {
@@ -543,7 +363,6 @@
     res.reserve(v1.size());
     for (int32_t i = 0; i < int32_t(v1.size()); ++i) {
         res.push_back(std::make_pair(v1[i], v2[i]));
->>>>>>> 75088229
     }
     return res;
 }
@@ -551,10 +370,7 @@
 cv::Vec3d LocalResliceSegmentation::estimateNormalAtIndex(
     const FittedCurve& currentCurve, const int32_t index)
 {
-<<<<<<< HEAD
-=======
     /*
->>>>>>> 75088229
     const Voxel currentVoxel = currentCurve(index);
     const auto eigenPairs = pkg_.volume().eigenPairsAt(
         currentVoxel(0), currentVoxel(1), currentVoxel(2), 3);
@@ -563,14 +379,6 @@
     if (std::abs(exp0 - exp1) > 2.0) {
         return eigenPairs[0].second;
     }
-<<<<<<< HEAD
-    const auto tan2d = currentCurve.derivAt(index, 3);
-    const Voxel tan3d{tan2d(0), tan2d(1), currentVoxel(2)};
-    return tan3d.cross(cv::Vec3d{0, 0, 1});
-}
-
-pcl::PointCloud<pcl::PointXYZRGB> exportAsPCD(const vec<vec<Voxel>>& points)
-=======
     */
     const auto tan2d = d1At(currentCurve.points(), index, 3);
     const Voxel tan3d{tan2d(0), tan2d(1), currentCurve(index)(2)};
@@ -579,7 +387,6 @@
 
 pcl::PointCloud<pcl::PointXYZRGB> exportAsPCD(
     const std::vector<std::vector<Voxel>>& points)
->>>>>>> 75088229
 {
     int32_t rows = points.size();
     int32_t cols = points[0].size();
@@ -607,34 +414,6 @@
     return cloud;
 }
 
-<<<<<<< HEAD
-vec<double> squareDiff(const vec<Voxel>& src, const vec<Voxel>& target)
-{
-    assert(src.size() == target.size() &&
-           "src and target must be the same size");
-    vec<double> res;
-    res.reserve(src.size());
-    for (const auto p : zip(src, target)) {
-        Voxel s, t;
-        std::tie(s, t) = p;
-        res.push_back(std::sqrt((s(0) - t(0)) * (s(0) - t(0)) +
-                                (s(1) - t(1)) * (s(1) - t(1))));
-    }
-    return res;
-}
-
-double curveEnergy(const FittedCurve& current,
-                   const FittedCurve& next,
-                   const double alpha,
-                   const double beta)
-{
-    assert(current.size() == next.size() &&
-           "current and next must be the same size");
-
-    // Global energy - how much does the next currentCurve look like the
-    // previous
-    // currentCurve?
-=======
 std::vector<double> absDiff(const std::vector<double>& v1,
                             const std::vector<double>& v2)
 {
@@ -734,7 +513,6 @@
 // previous currentCurve?
 double globalEnergy(const FittedCurve& current, const FittedCurve& next)
 {
->>>>>>> 75088229
     double globalEnergy = 0;
     for (const auto p : zip(current.points(), next.points())) {
         Pixel s, t;
@@ -742,52 +520,6 @@
         globalEnergy +=
             (s(0) - t(0)) * (s(0) - t(0)) + (s(1) - t(1)) * (s(1) - t(1));
     }
-<<<<<<< HEAD
-    globalEnergy = std::sqrt(globalEnergy);
-
-    // Internal energy - how much did the curvature change between the two
-    // curves?
-    double internalEnergy = 0;
-    auto kCurrent = current.curvature();
-    auto kNext = next.curvature();
-    std::cout << "current k:" << std::endl << kCurrent << std::endl;
-    std::cout << "next k:" << std::endl << kNext << std::endl;
-    std::exit(1);
-    for (int32_t i = 0; i < current.size(); ++i) {
-        internalEnergy += std::fabs(kCurrent[i] - kNext[i]);
-    }
-    internalEnergy /= current.size();
-    std::cout << "global E:   " << globalEnergy << std::endl;
-    std::cout << "internal E: " << internalEnergy << std::endl;
-    return globalEnergy;
-}
-
-cv::Mat LocalResliceSegmentation::drawParticlesOnSlice(
-    const vec<Voxel>& vs,
-    const int32_t sliceIndex,
-    const int32_t particleIndex) const
-{
-    auto pkgSlice = pkg_.volume().getSliceDataCopy(sliceIndex);
-    pkgSlice.convertTo(
-        pkgSlice, CV_8UC3, 1.0 / std::numeric_limits<uint8_t>::max());
-    cv::cvtColor(pkgSlice, pkgSlice, CV_GRAY2BGR);
-
-    // draw circles on the pkgSlice window for each point
-    for (const auto v : vs) {
-        cv::Point real{int32_t(v(0)), int32_t(v(1))};
-        cv::circle(pkgSlice, real, 1, BGR_GREEN, -1);
-    }
-    const Voxel particle = vs[particleIndex];
-    cv::circle(
-        pkgSlice, {int32_t(particle(0)), int32_t(particle(1))}, 1, BGR_RED, -1);
-
-    /*
-    // Superimpose interpolated currentCurve on window
-    if (showSpline) {
-        const int32_t n = 50;
-        for (double sum = 0; sum <= 1; sum += 1.0 / (n - 1)) {
-            cv::Point p(curve_.eval(sum));
-=======
     return std::sqrt(globalEnergy);
 }
 
@@ -816,11 +548,9 @@
         const int32_t n = 100;
         for (double sum = 0; sum <= 1; sum += 1.0 / (n - 1)) {
             cv::Point p(curve.eval(sum));
->>>>>>> 75088229
             cv::circle(pkgSlice, p, 1, BGR_BLUE, -1);
         }
     }
-    */
 
     return pkgSlice;
 }