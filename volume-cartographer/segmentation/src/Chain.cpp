--- conflicted
+++ resolved
@@ -1,11 +1,7 @@
-<<<<<<< HEAD
 /** @file Chain.cpp*/
-#include "segmentation/stps/Chain.h"
-=======
 #include <cmath>
 
 #include "segmentation/stps/Chain.hpp"
->>>>>>> 90fe46c8
 
 // (doc) Why the parameters that we're giving it?
 Chain::Chain(
