#include "segmentation/stps/chain.h"

// (doc) Why the parameters that we're giving it?
Chain::Chain(
    std::vector<cv::Vec3d> segPath,
    const VolumePkg& volpkg,
    double gravity_scale,
    int threshold,
    int endOffset,
    double spring_constant_k)
    : _volpkg(volpkg)
{
    // Convert the point cloud segPath into a vector of Particles
    std::vector<Particle> init_chain;
    init_chain.reserve(segPath.size());
    for (auto p : segPath) {
<<<<<<< HEAD
        init_chain.emplace_back(p.toCvVec());
=======
        init_chain.push_back(p);
>>>>>>> f13db466
    }

    // Calculate the spring resting position
    double total_delta = 0;
    for (int i = 1; i < init_chain.size(); ++i) {
        cv::Vec3d segment = init_chain[i] - init_chain[i - 1];
        total_delta += sqrt(segment.dot(segment));
    }
    _spring_resting_x = total_delta / (init_chain.size() - 1);
    _spring_constant_k = spring_constant_k;

    // Add starting chain to _history and setup other parameters
    _history.push_front(init_chain);
    _chain_length = init_chain.size();
    _gravity_scale = gravity_scale;
    _threshold = threshold;

    // Find the lowest slice index in the starting chain
    _start_index = _history.front()[0](2);
    for (int i = 0; i < _chain_length; ++i) {
        if (_history.front()[i](2) < _start_index) {
            _start_index = _history.front()[i](2);
        }
    }

    // Set the slice index we will end at
    // If user does not define endOffset, target index == last slice with a
    // surface normal file
    _target_index =
        ((endOffset == DEFAULT_OFFSET)
             ? (volpkg.getNumberOfSlices() - 1)  // Account for zero-indexing
                                                 // and slices lost in
                                                 // calculating normal vector
             : (_start_index + endOffset));
    if (_target_index >= volpkg.getNumberOfSlices()) {
        _target_index = volpkg.getNumberOfSlices() - 1;
    }

    // Set _realIterationsCount based on starting index, target index, and how
    // frequently we want to sample the segmentation
    _real_iterations =
        (int)(ceil(((_target_index - _start_index) + 1) / _threshold));

    // Go ahead and stop any particles that are already at the target index
    for (int i = 0; i < _chain_length; ++i) {
        if (_history.front()[i](2) >= _target_index) {
            _history.front()[i].stop();
        }
    }
}

// This function defines how particles are updated
// To-Do: Only iterate over particles once
void Chain::step()
{
    // Pull the most recent iteration from _history
    std::vector<Particle> update_chain = _history.front();
    std::vector<cv::Vec3d> force_vector(_chain_length, cv::Vec3d(0, 0, 0));

    // calculate forces acting on particles
    for (int i = 0; i < _chain_length; ++i) {
        if (update_chain[i].isStopped()) {
            continue;
        }

        force_vector[i] += this->springForce(i);
        force_vector[i] += this->gravity(i);
    }

    // update the chain
    for (int i = 0; i < _chain_length; ++i) {
        update_chain[i] += force_vector[i];
        if (floor(update_chain[i](2)) >= _target_index) {
            update_chain[i].stop();
        }
    }

    // Add the modified chain back to _history
    _history.push_front(update_chain);
}

// Returns true if any Particle in the chain is still moving
bool Chain::isMoving()
{
    return std::any_of(
        std::begin(_history.front()), std::end(_history.front()),
        [](auto p) { return !p.isStopped(); });
}

// Returns vector offset that tries to maintain distance between particles as
// _spring_resting_x
// The spring equation (Hooke's law) is -kx where
// k is the spring constant (stiffness)
// x is displacement from rest (starting distance between points)
//
// There are two if blocks to account for the first and last particles in the
// chain
// only having one neighbor.
cv::Vec3d Chain::springForce(int index)
{
    cv::Vec3d f(0, 0, 0);
    // Adjust particle with a neighbor to the right
    if (index != _chain_length - 1) {
        auto sindex = static_cast<size_t>(index);
        cv::Vec3d to_right =
            _history.front()[sindex] - _history.front()[sindex + 1];
        double length = sqrt(to_right.dot(to_right));
        normalize(
            to_right, to_right,
            _spring_constant_k * (length - _spring_resting_x));
        f += to_right;
    }
    // Adjust particle with a neighbor to the left
    if (index != 0) {
        cv::Vec3d to_left =
            _history.front()[index] - _history.front()[index - 1];
        double length = sqrt(to_left.dot(to_left));
        normalize(
            to_left, to_left,
            _spring_constant_k * (length - _spring_resting_x));
        f += to_left;
    }
    return f;
}

// Project a vector onto the plane described by the structure tensor-computed
// normals
cv::Vec3d Chain::gravity(int index)
{
    cv::Vec3d gravity = cv::Vec3d(0, 0, 1);  // To-Do: Rename gravity?

    cv::Vec3d offset =
        _volpkg.volume()
            .interpolatedEigenPairsAt(_history.front()[index].position(), 3)[0]
            .second;

    offset = gravity - (gravity.dot(offset)) / (offset.dot(offset)) * offset;
    cv::normalize(offset);
    return offset * _gravity_scale;
}

// Convert Chain's _history to an ordered Point Cloud object
volcart::OrderedPointSet<cv::Vec3d> Chain::orderedPCD()
{
    // Allocate space for one row of the output cloud
    std::vector<cv::Vec3d> storage_row;
    for (int i = 0; i < _chain_length; ++i) {
        cv::Vec3d point;
        point[2] = -1;  // To-Do: Make this a constant
        storage_row.push_back(point);
    }

    // Allocate space for all rows of the output cloud
    // storage will represent the cloud with 2D indexes
    std::vector<std::vector<cv::Vec3d>> storage;
    for (int i = 0; i < _real_iterations; ++i) {
        storage.push_back(storage_row);
    }

    // Push each point in _history into its ordered position in storage if it
    // passes the distance threshold
    for (auto row_at : _history) {
        // Add each Particle in the row into storage at the correct position
        for (int i = 0; i < _chain_length; ++i) {
            int currentCell = (int)((
                (row_at[i](2)) -
                _start_index /
                    _threshold));  // *To-Do: Something seems wrong here.
            storage[currentCell][i] = cv::Vec3d(row_at[i].position());
        }
    }

    // Move points out of storage into the point cloud
<<<<<<< HEAD
    volcart::OrderedPointSet<volcart::Point3d> cloud;
    for (size_t i = 0; i < _real_iterations; ++i) {
        for (size_t j = 0; j < _chain_length; ++j) {
=======
    volcart::OrderedPointSet<cv::Vec3d> cloud;
    for (int i = 0; i < _real_iterations; ++i) {
        for (int j = 0; j < _chain_length; ++j) {
>>>>>>> f13db466
            cloud[j + (i * _chain_length)] = storage[i][j];
        }
    }
    return cloud;
}<|MERGE_RESOLUTION|>--- conflicted
+++ resolved
@@ -13,12 +13,8 @@
     // Convert the point cloud segPath into a vector of Particles
     std::vector<Particle> init_chain;
     init_chain.reserve(segPath.size());
-    for (auto p : segPath) {
-<<<<<<< HEAD
-        init_chain.emplace_back(p.toCvVec());
-=======
-        init_chain.push_back(p);
->>>>>>> f13db466
+    for (const auto& p : segPath) {
+        init_chain.emplace_back(p);
     }
 
     // Calculate the spring resting position
@@ -59,8 +55,8 @@
 
     // Set _realIterationsCount based on starting index, target index, and how
     // frequently we want to sample the segmentation
-    _real_iterations =
-        (int)(ceil(((_target_index - _start_index) + 1) / _threshold));
+    _real_iterations = static_cast<int>(
+        ceil(((_target_index - _start_index) + 1) / _threshold));
 
     // Go ahead and stop any particles that are already at the target index
     for (int i = 0; i < _chain_length; ++i) {
@@ -183,24 +179,18 @@
     for (auto row_at : _history) {
         // Add each Particle in the row into storage at the correct position
         for (int i = 0; i < _chain_length; ++i) {
-            int currentCell = (int)((
-                (row_at[i](2)) -
-                _start_index /
-                    _threshold));  // *To-Do: Something seems wrong here.
+            int currentCell = static_cast<int>(
+                ((row_at[i](2)) -
+                 _start_index /
+                     _threshold));  // *To-Do: Something seems wrong here.
             storage[currentCell][i] = cv::Vec3d(row_at[i].position());
         }
     }
 
     // Move points out of storage into the point cloud
-<<<<<<< HEAD
-    volcart::OrderedPointSet<volcart::Point3d> cloud;
+    volcart::OrderedPointSet<cv::Vec3d> cloud;
     for (size_t i = 0; i < _real_iterations; ++i) {
         for (size_t j = 0; j < _chain_length; ++j) {
-=======
-    volcart::OrderedPointSet<cv::Vec3d> cloud;
-    for (int i = 0; i < _real_iterations; ++i) {
-        for (int j = 0; j < _chain_length; ++j) {
->>>>>>> f13db466
             cloud[j + (i * _chain_length)] = storage[i][j];
         }
     }
