#ifndef _FIELD_
#define _FIELD_

#include <opencv2/opencv.hpp>
#include <pcl/io/pcd_io.h>
#include <pcl/common/common.h>
#include <pcl/point_types.h>

#include "volumepkg.h"
#include "slice.h"

class Field {
public:
  Field(VolumePkg*);
  unsigned short interpolate_at(cv::Vec3f);
  Slice reslice(cv::Vec3f,cv::Vec3f,cv::Vec3f,int = 64, int = 64);
  Slice resliceRadial(cv::Vec3f,cv::Vec3f,double,int = 64, int = 64);
private:
  VolumePkg* _volpkg;
<<<<<<< HEAD
  // This stores the vector field of surface normals.
  // Field coordinates are parallel to volume coordinates
  // field[z][x][y] == vol[x][y][z]
  cv::Vec3f*** _field;
  // Largest dimension of the CT slices
  int _blocksize;
  // Slices not in this set will be removed by clean()
  std::set<int> _indexes_used_since_last_clean;
  void loadSlice(int); // To-Do: Is this name clear enough?
=======
  std::vector<cv::Mat> _field;
>>>>>>> c18066d6
};

#endif<|MERGE_RESOLUTION|>--- conflicted
+++ resolved
@@ -17,19 +17,7 @@
   Slice resliceRadial(cv::Vec3f,cv::Vec3f,double,int = 64, int = 64);
 private:
   VolumePkg* _volpkg;
-<<<<<<< HEAD
-  // This stores the vector field of surface normals.
-  // Field coordinates are parallel to volume coordinates
-  // field[z][x][y] == vol[x][y][z]
-  cv::Vec3f*** _field;
-  // Largest dimension of the CT slices
-  int _blocksize;
-  // Slices not in this set will be removed by clean()
-  std::set<int> _indexes_used_since_last_clean;
-  void loadSlice(int); // To-Do: Is this name clear enough?
-=======
   std::vector<cv::Mat> _field;
->>>>>>> c18066d6
 };
 
 #endif