--- conflicted
+++ resolved
@@ -19,8 +19,7 @@
 {
     // Copies the input mesh onto the output mesh
     DeepCopy(input,output);
-
-<<<<<<< HEAD
+    
     // Multiplies each component of each vertex by the scale factor
     for (auto v = output->GetPoints()->Begin(); v != output->GetPoints()->End();
          ++v) {
@@ -28,21 +27,6 @@
         v->Value()[1] *= scaleFactor;
         v->Value()[2] *= scaleFactor;
     }
-=======
-    // To-Do: #186
-
-    // Apply the scale
-    std::cerr << "volcart::meshing::Scaling the mesh..." << std::endl;
-    using VCScaleMeshFilter =
-        itk::TransformMeshFilter<ITKMesh, ITKMesh, VC3DScaleType>;
-    auto scaleFilter = VCScaleMeshFilter::New();
-    scaleFilter->SetTransform(scaleTransform);
-    scaleFilter->SetInput(input);
-
-    // This method is deprecated. Need to find a better solution. - SP, 10/2015
-    scaleFilter->SetOutput(output);
-    scaleFilter->Update();
->>>>>>> 6fadab1b
 };
 }
 }