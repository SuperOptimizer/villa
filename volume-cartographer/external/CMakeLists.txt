--- conflicted
+++ resolved
@@ -9,12 +9,8 @@
 )
 
 add_library(${target} ${srcs})
-<<<<<<< HEAD
+add_library("${namespace}${module}" ALIAS "${target}")
 target_include_directories(${target} SYSTEM
-=======
-add_library("${namespace}${module}" ALIAS "${target}")
-target_include_directories(${target}
->>>>>>> 85eff0a5
     PUBLIC
         $<BUILD_INTERFACE:${CMAKE_CURRENT_SOURCE_DIR}/include>
         $<INSTALL_INTERFACE:${include_install_dir}>
