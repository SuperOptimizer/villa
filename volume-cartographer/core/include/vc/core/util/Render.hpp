#pragma once

#include "vc/core/types/VolumePkg.hpp"
#include "vc/core/util/Surface.hpp"
#include "vc/core/util/Slicing.hpp"


void render_binary_mask(QuadSurface* surf,
                         cv::Mat_<uint8_t>& mask,
                         cv::Mat_<cv::Vec3f>& coords_out,
                         float scale = 1.0f);

void render_surface_image(QuadSurface* surf,
                         cv::Mat_<uint8_t>& mask,
                         cv::Mat_<uint8_t>& img,
                         z5::Dataset* ds,
<<<<<<< HEAD
                         ChunkCache<uint8_t>* cache);
=======
                         ChunkCache* cache,
                         float scale = 1.0f);
>>>>>>> fd175f81

void render_image_from_coords(const cv::Mat_<cv::Vec3f>& coords,
                              cv::Mat_<uint8_t>& img,
                              z5::Dataset* ds,
                              ChunkCache<uint8_t>* cache);<|MERGE_RESOLUTION|>--- conflicted
+++ resolved
@@ -14,12 +14,8 @@
                          cv::Mat_<uint8_t>& mask,
                          cv::Mat_<uint8_t>& img,
                          z5::Dataset* ds,
-<<<<<<< HEAD
-                         ChunkCache<uint8_t>* cache);
-=======
-                         ChunkCache* cache,
+                         ChunkCache<uint8_t>* cache,
                          float scale = 1.0f);
->>>>>>> fd175f81
 
 void render_image_from_coords(const cv::Mat_<cv::Vec3f>& coords,
                               cv::Mat_<uint8_t>& img,
