#pragma once
#include <shared_mutex>

/** @file */

#include <cstddef>
#include <list>
#include <memory>
#include <unordered_map>
#include <mutex>

#include "vc/core/types/Cache.hpp"

namespace volcart
{
/**
 * @class LRUCache
 * @brief Least Recently Used Cache
 * @author Sean Karlage
 *
 * A cache using a least recently used replacement policy. As elements are used,
 * they are moved to the front of the cache. When the cache exceeds capacity,
 * elements are popped from the end of the cache and replacement elements are
 * added to the front.
 *
 * Usage information is tracked in a std::unordered_map since its performance
 * will likely be the fastest of the STL classes. This should be profiled. Data
 * elements are stored in insertion order in a std::list and are pointed to
 * by the elements in the usage map.
 *
 * Design mostly taken from
 * <a href = "https://github.com/lamerman/cpp-lru-cache">here</a>.
 *
 * @ingroup Types
 */
template <typename TKey, typename TValue>
class LRUCache final : public Cache<TKey, TValue>
{
public:
    using BaseClass = Cache<TKey, TValue>;
    using BaseClass::capacity_;

    /**
     * @brief Templated Key/Value pair
     *
     * Stored in the data list.
     */
    using TPair = typename std::pair<TKey, TValue>;

    /**
     * @brief Templated Key/Value pair iterator
     *
     * Stored in the LRU map.
     */
    using TListIterator = typename std::list<TPair>::iterator;

    /** Shared pointer type */
    using Pointer = std::shared_ptr<LRUCache<TKey, TValue>>;

    /**@{*/
    /** @brief Default constructor */
    LRUCache() : BaseClass() {}

    /** @brief Constructor with cache capacity parameter */
    explicit LRUCache(std::size_t capacity) : BaseClass(capacity) {}

    /** @overload LRUCache() */
<<<<<<< HEAD
    static auto New() -> Pointer
    {
=======
    static Pointer New() {
>>>>>>> e0b9c6c2
        return std::make_shared<LRUCache<TKey, TValue>>();
    }

    /** @overload LRUCache(std::size_t) */
    static auto New(std::size_t capacity) -> Pointer
    {
        return std::make_shared<LRUCache<TKey, TValue>>(capacity);
    }
    /**@}*/

    /**@{*/
    /** @brief Set the maximum number of elements in the cache */
    void setCapacity(std::size_t capacity) override
    {
        std::unique_lock<std::shared_mutex> lock(cache_mutex_);
        if (capacity <= 0) {
            throw std::invalid_argument(
                "Cannot create cache with capacity <= 0");
        }
        capacity_ = capacity;

        // Cleanup elements that exceed the capacity
        while (lookup_.size() > capacity_) {
            auto last = std::end(items_);
            last--;
            lookup_.erase(last->first);
            items_.pop_back();
        }
    }

    /** @brief Get the maximum number of elements in the cache */
<<<<<<< HEAD
    auto capacity() const -> std::size_t override { return capacity_; }

    /** @brief Get the current number of elements in the cache */
    auto size() const -> std::size_t override { return lookup_.size(); }
=======
    size_t capacity() const override { 
        std::shared_lock<std::shared_mutex> lock(cache_mutex_);
        return capacity_; 
    }

    /** @brief Get the current number of elements in the cache */
    size_t size() const override { 
        std::shared_lock<std::shared_mutex> lock(cache_mutex_);
        return lookup_.size(); 
    }
>>>>>>> e0b9c6c2
    /**@}*/

    /**@{*/
    /** @brief Get an item from the cache by key */
    auto get(const TKey& k) -> TValue override
    {
        std::unique_lock<std::shared_mutex> lock(cache_mutex_);
        auto lookupIter = lookup_.find(k);
        if (lookupIter == std::end(lookup_)) {
            throw std::invalid_argument("Key not in cache");
        } else {
            items_.splice(std::begin(items_), items_, lookupIter->second);
            return lookupIter->second->second;
        }
    }

    /** @brief Put an item into the cache */
    void put(const TKey& k, const TValue& v) override
    {
        std::unique_lock<std::shared_mutex> lock(cache_mutex_);
        // If already in cache, need to refresh it
        auto lookupIter = lookup_.find(k);
        if (lookupIter != std::end(lookup_)) {
            items_.erase(lookupIter->second);
            lookup_.erase(lookupIter);
        }

        items_.push_front(TPair(k, v));
        lookup_[k] = std::begin(items_);

        if (lookup_.size() > capacity_) {
            auto last = std::end(items_);
            last--;
            lookup_.erase(last->first);
            items_.pop_back();
        }
    }

    /** @brief Check if an item is already in the cache */
    auto contains(const TKey& k) -> bool override
    {
        std::shared_lock<std::shared_mutex> lock(cache_mutex_);
        return lookup_.find(k) != std::end(lookup_);
    }

    /** @brief Clear the cache */
    void purge() override
    {
        std::unique_lock<std::shared_mutex> lock(cache_mutex_);
        lookup_.clear();
        items_.clear();
    }
    /**@}*/

private:
    /** Cache data storage */
    std::list<TPair> items_;
    /** Cache usage information */
    std::unordered_map<TKey, TListIterator> lookup_;
    /** Shared mutex for thread-safe access */
    mutable std::shared_mutex cache_mutex_;
};
}  // namespace volcart<|MERGE_RESOLUTION|>--- conflicted
+++ resolved
@@ -65,12 +65,8 @@
     explicit LRUCache(std::size_t capacity) : BaseClass(capacity) {}
 
     /** @overload LRUCache() */
-<<<<<<< HEAD
     static auto New() -> Pointer
     {
-=======
-    static Pointer New() {
->>>>>>> e0b9c6c2
         return std::make_shared<LRUCache<TKey, TValue>>();
     }
 
@@ -102,23 +98,10 @@
     }
 
     /** @brief Get the maximum number of elements in the cache */
-<<<<<<< HEAD
     auto capacity() const -> std::size_t override { return capacity_; }
 
     /** @brief Get the current number of elements in the cache */
     auto size() const -> std::size_t override { return lookup_.size(); }
-=======
-    size_t capacity() const override { 
-        std::shared_lock<std::shared_mutex> lock(cache_mutex_);
-        return capacity_; 
-    }
-
-    /** @brief Get the current number of elements in the cache */
-    size_t size() const override { 
-        std::shared_lock<std::shared_mutex> lock(cache_mutex_);
-        return lookup_.size(); 
-    }
->>>>>>> e0b9c6c2
     /**@}*/
 
     /**@{*/
