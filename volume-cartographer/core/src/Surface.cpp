--- conflicted
+++ resolved
@@ -1305,7 +1305,6 @@
     return path.filename();
 }
 
-<<<<<<< HEAD
 void generate_mask(QuadSurface* surf,
                             cv::Mat_<uint8_t>& mask,
                             cv::Mat_<uint8_t>& img,
@@ -1354,7 +1353,6 @@
             }
         }
     }
-=======
 
 QuadSurface* surface_diff(QuadSurface* a, QuadSurface* b, float tolerance) {
     cv::Mat_<cv::Vec3f>* diff_points = new cv::Mat_<cv::Vec3f>(a->rawPoints().clone());
@@ -1481,5 +1479,4 @@
               << " points out of " << total_valid << " valid points" << std::endl;
 
     return new QuadSurface(intersect_points, a->scale());
->>>>>>> 78f8ac8e
 }