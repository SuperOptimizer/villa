--- conflicted
+++ resolved
@@ -1397,11 +1397,8 @@
 
         for(auto p: fringe)
             if (locs(p)[0] == -1)
-<<<<<<< HEAD
                 std::cout << "impossible! " << p << " " << cv::Vec2i(y0,x0) << std::endl;
-=======
-                std::cout << "impossible! " << p << cv::Vec2i(y0,x0) << std::endl;
->>>>>>> 7c2b5d62
+
 
         if (generation >= 3) {
             options_big.max_num_iterations = 10;
@@ -2227,11 +2224,8 @@
     cv::Rect static_bounds, float step, float src_step, const cv::Vec2i &seed, int closing_r, bool keep_inpainted = false, 
     const std::filesystem::path& tgt_dir = std::filesystem::path())
 {
-<<<<<<< HEAD
     std::cout << "optimizing surface " << state.size() << " " << used_area <<  " " << static_bounds << std::endl;
-=======
-    std::cout << "optimizing surface " << state.size() << used_area << static_bounds << std::endl;
->>>>>>> 7c2b5d62
+
     cv::Mat_<cv::Vec3d> points_new = points.clone();
     SurfaceMeta sm;
     sm._surf = new QuadSurface(points, {1,1});
