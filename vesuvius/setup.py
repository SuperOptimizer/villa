import os
from setuptools import setup, find_packages
from setuptools.command.install import install
import warnings

version = os.environ.get("VERSION", "0.1.10")

class CustomInstallCommand(install):
    def run(self):
        install.run(self)
        message = """
        ============================================================
        Thank you for installing vesuvius!

        To complete the setup, please run the following command:

            vesuvius.accept_terms --yes

        This will display the terms and conditions to be accepted.
        ============================================================
        """
        warnings.warn(message, UserWarning)

with open("README.md", "r", encoding="utf-8") as fh:
    long_description = fh.read()

setup(
    name='vesuvius',
    version=version,
    py_modules=['vesuvius'],
    packages=find_packages(),
    url='https://github.com/ScrollPrize/villa',
    long_description=long_description,
    long_description_content_type="text/markdown",
    install_requires=[
        'numpy',
        'requests',
        'aiohttp',
        'fsspec',
        'huggingface_hub',
        'dask',
        'zarr',
        'tqdm',
        'lxml',
        'nest_asyncio',
        'pynrrd',
        'pyyaml',
        'Pillow',
        'Torch',
        'nnUNetv2',
        'scipy',
        'batchgenerators',
        'batchgeneratorsv2',
        'dynamic_network_architectures',
        'monai',
        'magicgui',
        'magic-class',
        'open3d',
        'numba',
        's3fs',
        'napari',
        'dask',
        'dask-image',
        'einops',
        'opencv-python',
        'pytorch-lightning',
        'libigl',
        'psutil'
    ],
    python_requires='>=3.8',
    include_package_data=True,
    package_data={
        'vesuvius': ['setup/configs/*.yaml'],
        'setup': ['configs/*.yaml'],
    },
    entry_points={
        'console_scripts': [
            'vesuvius.accept_terms=setup.accept_terms:main',
            'vesuvius.predict=models.run.inference:main',
            'vesuvius.blend_logits=models.run.blending:main',
            'vesuvius.finalize_outputs=models.run.finalize_outputs:main',
            'vesuvius.inference_pipeline=models.run.vesuvius_pipeline:run_pipeline',
<<<<<<< HEAD
            'vesuvius.create_st=structure_tensor.run_create_st:main',
=======
            'vesuvius.napari_trainer=utils.napari_trainer.main_window:main',
            'vesuvius.proofreader=utils.vc_proofreader.main:main',
            'vesuvius.voxelize_obj=scripts.voxelize_objs:main',
            'vesuvius.refine_labels=scripts.edt_frangi_label:main',
            'vesuvius.render_obj=rendering.mesh_to_surface:main',
            'vesuvius.flatten_obj=rendering.slim_uv:main'
>>>>>>> 4bbf989e
        ],
    },
    # No scripts needed as we're using entry_points
    classifiers=[
        'Programming Language :: Python :: 3',
        'Programming Language :: Python :: 3.8',
        'License :: OSI Approved :: MIT License',
        'Operating System :: OS Independent',
        'Intended Audience :: Developers',
        'Intended Audience :: Science/Research',
        'Topic :: Software Development :: Libraries',
        'Topic :: Scientific/Engineering',
    ],
    cmdclass={
        'install': CustomInstallCommand,
    },
)<|MERGE_RESOLUTION|>--- conflicted
+++ resolved
@@ -80,16 +80,13 @@
             'vesuvius.blend_logits=models.run.blending:main',
             'vesuvius.finalize_outputs=models.run.finalize_outputs:main',
             'vesuvius.inference_pipeline=models.run.vesuvius_pipeline:run_pipeline',
-<<<<<<< HEAD
-            'vesuvius.create_st=structure_tensor.run_create_st:main',
-=======
+            'vesuvius.compute_st=structure_tensor.run_create_st:main',
             'vesuvius.napari_trainer=utils.napari_trainer.main_window:main',
             'vesuvius.proofreader=utils.vc_proofreader.main:main',
             'vesuvius.voxelize_obj=scripts.voxelize_objs:main',
             'vesuvius.refine_labels=scripts.edt_frangi_label:main',
             'vesuvius.render_obj=rendering.mesh_to_surface:main',
             'vesuvius.flatten_obj=rendering.slim_uv:main'
->>>>>>> 4bbf989e
         ],
     },
     # No scripts needed as we're using entry_points
