name: fibers-dataset
channels:
  - conda-forge
  - defaults
dependencies:
  - python=3.11
  - numpy
  - matplotlib
  - tifffile
  - scipy
  - tqdm
  - scikit-image
  - pip
  - pip:
      - webknossos==0.16.2
<<<<<<< HEAD
      - vesuvius
      - kimimaro
      - connected-components-3d
      - posix_ipc
=======
      - vesuvius
>>>>>>> bf1f2fca
<|MERGE_RESOLUTION|>--- conflicted
+++ resolved
@@ -13,11 +13,7 @@
   - pip
   - pip:
       - webknossos==0.16.2
-<<<<<<< HEAD
       - vesuvius
       - kimimaro
       - connected-components-3d
-      - posix_ipc
-=======
-      - vesuvius
->>>>>>> bf1f2fca
+      - posix_ipc